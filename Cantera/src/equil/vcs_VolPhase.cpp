--- conflicted
+++ resolved
@@ -295,21 +295,13 @@
       ListSpeciesPtr[i] = new vcs_SpeciesProperties(phaseNum, i, this);
     }
 
-<<<<<<< HEAD
     Xmol_.resize(nspecies, 0.0);
     creationMoleNumbers_.resize(nspecies, 0.0);
     creationGlobalRxnNumbers_.resize(nspecies, -1);
-    for (int i = 0; i < nspecies; i++) {
+    for (size_t i = 0; i < nspecies; i++) {
       Xmol_[i] = 1.0/nspecies;
       creationMoleNumbers_[i] = 1.0/nspecies;  
       creationGlobalRxnNumbers_[i] = IndSpecies[i] - m_numElemConstraints;
-=======
-    Xmol.resize(nspecies, 0.0);
-    fractionCreationDelta_.resize(nspecies, 0.0);
-    for (size_t i = 0; i < nspecies; i++) {
-      Xmol[i] = 1.0/nspecies;
-      fractionCreationDelta_[i] = 1.0/nspecies;
->>>>>>> 8f5c6f4d
     }
 
     SS0ChemicalPotential.resize(nspecies, -1.0);
@@ -472,23 +464,13 @@
    */
   void vcs_VolPhase::setMoleFractions(const double * const xmol) {
     double sum = -1.0;
-<<<<<<< HEAD
-    for (int k = 0; k < m_numSpecies; k++) {
+    for (size_t k = 0; k < m_numSpecies; k++) {
       Xmol_[k] = xmol[k];
       sum+= xmol[k];
     }
     if (std::fabs(sum) > 1.0E-13) {
-      for (int k = 0; k < m_numSpecies; k++) {
+      for (size_t k = 0; k < m_numSpecies; k++) {
 	Xmol_[k] /= sum;
-=======
-    for (size_t k = 0; k < m_numSpecies; k++) {
-      Xmol[k] = xmol[k];
-      sum+= xmol[k];
-    }
-    if (std::fabs(sum) > 1.0E-13) {
-      for (size_t k = 0; k < m_numSpecies; k++) {
-	Xmol[k] /= sum;
->>>>>>> 8f5c6f4d
       }
     }
     _updateMoleFractionDependencies();
@@ -562,28 +544,17 @@
       fractotal = 1.0 - m_totalMolesInert/v_totalMoles;
     }
     double sum = 0.0;
-<<<<<<< HEAD
-    for (int k = 0; k < m_numSpecies; k++) {
+    for (size_t k = 0; k < m_numSpecies; k++) {
       Xmol_[k] = moleFractions[k];
-=======
-    for (size_t k = 0; k < m_numSpecies; k++) {
-      Xmol[k] = moleFractions[k];
->>>>>>> 8f5c6f4d
       sum += moleFractions[k];
     }
     if (sum == 0.0) {
       printf("vcs_VolPhase::setMolesFractionsState: inappropriate usage\n");
       exit(EXIT_FAILURE);
     }
-<<<<<<< HEAD
     if (sum  != fractotal) {
-      for (int k = 0; k < m_numSpecies; k++) {
+      for (size_t k = 0; k < m_numSpecies; k++) {
 	Xmol_[k] *= (fractotal /sum);
-=======
-    if (sum  != 1.0) {
-      for (size_t k = 0; k < m_numSpecies; k++) {
-	Xmol[k] /= sum;
->>>>>>> 8f5c6f4d
       }
     }
     _updateMoleFractionDependencies();
@@ -973,13 +944,8 @@
     }
 
     m_totalVol = 0.0;
-<<<<<<< HEAD
-    for (k = 0; k < m_numSpecies; k++) {
+    for (size_t k = 0; k < m_numSpecies; k++) {
       m_totalVol += PartialMolarVol[k] * Xmol_[k];
-=======
-    for (size_t k = 0; k < m_numSpecies; k++) {
-      m_totalVol += PartialMolarVol[k] * Xmol[k];
->>>>>>> 8f5c6f4d
     }
     m_totalVol *= v_totalMoles;
 
@@ -1002,13 +968,6 @@
    *
    */
   void vcs_VolPhase::_updateLnActCoeffJac() {
-<<<<<<< HEAD
-    int k, j;
-
-=======
-    double deltaMoles_j = 0.0;
- 
->>>>>>> 8f5c6f4d
     /*
      * Evaluate the current base activity coefficients if necessary
      */ 
@@ -1018,13 +977,13 @@
 #ifndef NOOLD
     if (!TP_ptr) return;
     TP_ptr->getdlnActCoeffdlnN(m_numSpecies, &dLnActCoeffdMolNumber[0][0]);
-    for (j = 0; j < m_numSpecies; j++) {
+    for (size_t j = 0; j < m_numSpecies; j++) {
       double moles_j_base = v_totalMoles * Xmol_[j];
       double * const lnActCoeffCol = dLnActCoeffdMolNumber[j];
       if (moles_j_base < 1.0E-200) {
 	moles_j_base = 1.0E-7 * moles_j_base + 1.0E-20 * v_totalMoles + 1.0E-150;
       }
-      for (k = 0; k < m_numSpecies; k++) {
+      for (size_t k = 0; k < m_numSpecies; k++) {
 	lnActCoeffCol[k] /= moles_j_base;
       }
     }
@@ -1043,7 +1002,7 @@
     for (size_t j = 0; j < m_numSpecies; j++) {
       /*
        * Calculate a value for the delta moles of species j
-       * -> NOte Xmol_[] and Tmoles are always positive or zero
+       * -> Note Xmol_[] and Tmoles are always positive or zero
        *    quantities.
        */
       double moles_j_base = v_totalMoles * Xmol_Base[j];
@@ -1053,13 +1012,8 @@
        * mole fractions based on this.
        */
       v_totalMoles = TMoles_base + deltaMoles_j;      
-<<<<<<< HEAD
-      for (k = 0; k < m_numSpecies; k++) {
+      for (size_t k = 0; k < m_numSpecies; k++) {
 	Xmol_[k] = Xmol_Base[k] * TMoles_base / v_totalMoles;
-=======
-      for (size_t k = 0; k < m_numSpecies; k++) {
-	Xmol[k] = Xmol_Base[k] * TMoles_base / v_totalMoles;
->>>>>>> 8f5c6f4d
       }
       Xmol_[j] = (moles_j_base + deltaMoles_j) / v_totalMoles;
  
@@ -1073,14 +1027,9 @@
        * Calculate the column of the matrix
        */
       double * const lnActCoeffCol = dLnActCoeffdMolNumber[j];
-<<<<<<< HEAD
-      for (k = 0; k < m_numSpecies; k++) {
+      for (size_t k = 0; k < m_numSpecies; k++) {
 	double tmp;
 	tmp = (ActCoeff[k] - ActCoeff_Base[k]) /
-=======
-      for (size_t k = 0; k < m_numSpecies; k++) {
-	lnActCoeffCol[k] = (ActCoeff[k] - ActCoeff_Base[k]) /
->>>>>>> 8f5c6f4d
 	  ((ActCoeff[k] + ActCoeff_Base[k]) * 0.5 * deltaMoles_j);
 	if (fabs(tmp - 	lnActCoeffCol[k]) > 1.0E-4 * fabs(tmp) +  fabs(lnActCoeffCol[k])) {
 	  //  printf(" we have an error\n");
@@ -1104,7 +1053,6 @@
     setMoleFractions(VCS_DATA_PTR(Xmol_Base));
     _updateMoleFractionDependencies();
     _updateActCoeff();
-
   }
   /***************************************************************************/
 
@@ -1217,8 +1165,7 @@
   }
   /***************************************************************************/
 
-<<<<<<< HEAD
-  double vcs_VolPhase::molefraction(int k) const {
+  double vcs_VolPhase::molefraction(size_t k) const {
     return Xmol_[k];
   }
   /***************************************************************************/
@@ -1227,17 +1174,6 @@
 					    const std::vector<int> &creationGlobalRxnNumbers) {
     vcs_dcopy(VCS_DATA_PTR(creationMoleNumbers_), n_k, m_numSpecies);
     vcs_icopy(VCS_DATA_PTR(creationGlobalRxnNumbers_),  VCS_DATA_PTR(creationGlobalRxnNumbers), m_numSpecies);
-=======
-  double vcs_VolPhase::molefraction(size_t k) const {
-    return Xmol[k];
-  }
-  /***************************************************************************/
-
-  void vcs_VolPhase::setFractionCreationDeltas(const double * const F_k) {
-    for (size_t k = 0; k < m_numSpecies; k++) {
-      fractionCreationDelta_[k] = F_k[k];
-    }
->>>>>>> 8f5c6f4d
   }
   /***************************************************************************/
 
@@ -1245,7 +1181,6 @@
     creationGlobalRxnNumbers = creationGlobalRxnNumbers_;
     return creationMoleNumbers_;
   }
-
   /***************************************************************************/
 
   // Sets the total moles in the phase
@@ -1452,12 +1387,8 @@
    * @return Returns the VCS_SOLVE species index of the that species
    *         This changes as rearrangements are carried out. 
    */
-<<<<<<< HEAD
-  void vcs_VolPhase::setSpGlobalIndexVCS(const int spIndex, const int spGlobalIndex) {
-=======
   void vcs_VolPhase::setSpGlobalIndexVCS(const size_t spIndex,
 					 const size_t spGlobalIndex) {
->>>>>>> 8f5c6f4d
     IndSpecies[spIndex] = spGlobalIndex;
     if (spGlobalIndex >= m_numElemConstraints) {
       creationGlobalRxnNumbers_[spIndex] = spGlobalIndex - m_numElemConstraints;
