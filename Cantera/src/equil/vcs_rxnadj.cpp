/**
 * @file vcs_rxnadj.cpp
 *  Routines for carrying out various adjustments to the reaction steps
 */
/*
 * Copywrite (2006) Sandia Corporation. Under the terms of
 * Contract DE-AC04-94AL85000 with Sandia Corporation, the
 * U.S. Government retains certain rights in this software.
 */

#include "vcs_solve.h"
#include "vcs_internal.h" 
#include "vcs_VolPhase.h"

#include <cstdio>
#include <cstdlib>
#include <cmath>

namespace VCSnonideal {

 // Calculates formation reaction step sizes.
  /*
   *     This is equation 6.4-16, p. 143 in Smith and Missen. 
   *
   * Output 
   * ------- 
   * m_deltaMolNumSpecies[kspec] : reaction adjustments, where irxn refers 
   *                              to the irxn'th species
   *                              formation reaction. This  adjustment 
   *                              is for species
   *                               irxn + M, where M is the number
   *                              of components.
   *
   * Special branching occurs sometimes. This causes the component basis 
   * to be reevaluated 
   *
   * @return  Returns an int representing the status of the step
   *            -  0 : normal return
   *            -  1 : A single species phase species has been zeroed out
   *                   in this routine. The species is a noncomponent 
   *            -  2 : Same as one but, the zeroed species is a component. 
   */
<<<<<<< HEAD
  int VCS_SOLVE::vcs_RxnStepSizes(int & forceComponentCalc, int &kSpecial) {
    int  j, irxn, kspec,  iph;
    int iphDel = -1;
=======
  size_t VCS_SOLVE::vcs_RxnStepSizes() {
    size_t  j, irxn, kspec, soldel = 0, iph;
>>>>>>> 8f5c6f4d
    double s, xx, dss;
    size_t k = 0;
    vcs_VolPhase *Vphase = 0;
    double *dnPhase_irxn;
#ifdef DEBUG_MODE
    char ANOTE[128];
    if (m_debug_print_lvl >= 2) {
      plogf("   "); for (j = 0; j < 82; j++) plogf("-"); plogf("\n");
      plogf("   --- Subroutine vcs_RxnStepSizes called - Details:\n");
      plogf("   "); for (j = 0; j < 82; j++) plogf("-"); plogf("\n");
      plogf("   --- Species        KMoles     Rxn_Adjustment    DeltaG"
	    "   | Comment\n");
    }
#endif
    /*
     * We update the matrix dlnActCoeffdmolNumber[][] at the
     * top of the loop, when necessary
     */
    if (m_useActCoeffJac) {
      vcs_CalcLnActCoeffJac(VCS_DATA_PTR(m_molNumSpecies_old));
    }
    /************************************************************************
     ******** LOOP OVER THE FORMATION REACTIONS *****************************
     ************************************************************************/

    for (irxn = 0; irxn < m_numRxnRdc; ++irxn) {
#ifdef DEBUG_MODE
      sprintf(ANOTE,"Normal Calc");
#endif

      kspec = m_indexRxnToSpecies[irxn];

      if (m_speciesStatus[kspec] == VCS_SPECIES_ZEROEDPHASE) {
	m_deltaMolNumSpecies[kspec] = 0.0;
#ifdef DEBUG_MODE
	sprintf(ANOTE, "ZeroedPhase: Phase is artificially zeroed"); 
#endif
      } else if (m_speciesUnknownType[kspec] != VCS_SPECIES_TYPE_INTERFACIALVOLTAGE) {

	dnPhase_irxn = m_deltaMolNumPhase[irxn];
      
	if (m_molNumSpecies_old[kspec] == 0.0 && (! m_SSPhase[kspec])) {
	  /********************************************************************/
	  /******* MULTISPECIES PHASE WITH total moles equal to zero *********/
	  /*******************************************************************/
	  /* 
	   *   If dg[irxn] is negative, then the multispecies phase should
	   *   come alive again. Add a small positive step size to 
	   *   make it come alive. 
	   */
	  if (m_deltaGRxn_new[irxn] < -1.0e-4) {
	    /*
	     * First decide if this species is part of a multiphase that
	     * is nontrivial in size.
	     */
	    iph = m_phaseID[kspec];
	    double tphmoles = m_tPhaseMoles_old[iph];
	    double trphmoles = tphmoles / m_totalMolNum;
	    if (trphmoles > VCS_DELETE_PHASE_CUTOFF) {
	      m_deltaMolNumSpecies[kspec] = m_totalMolNum * VCS_SMALL_MULTIPHASE_SPECIES;
	      if (m_speciesStatus[kspec] == VCS_SPECIES_STOICHZERO) {
		m_deltaMolNumSpecies[kspec] = 0.0;
#ifdef DEBUG_MODE	   
		sprintf(ANOTE,
			"MultSpec (%s): Species not born due to STOICH/PHASEPOP even though DG = %11.3E", 
			vcs_speciesType_string(m_speciesStatus[kspec], 15),
			m_deltaGRxn_new[irxn]);
#endif
	      } else {
		m_deltaMolNumSpecies[kspec] = m_totalMolNum * VCS_SMALL_MULTIPHASE_SPECIES;
#ifdef DEBUG_MODE	   
	      sprintf(ANOTE,
		      "MultSpec (%s): small species born again DG = %11.3E", 
		      vcs_speciesType_string(m_speciesStatus[kspec], 15),
		      m_deltaGRxn_new[irxn]);
#endif
	      }
	    } else {
#ifdef DEBUG_MODE
	      sprintf(ANOTE, "MultSpec (%s): phase come alive DG = %11.3E", 
		      vcs_speciesType_string(m_speciesStatus[kspec], 15),
		      m_deltaGRxn_new[irxn]);   
#endif
	      Vphase = m_VolPhaseList[iph];
	      size_t numSpPhase = Vphase->nSpecies();
	      m_deltaMolNumSpecies[kspec] = 
		m_totalMolNum * 10.0 * VCS_DELETE_PHASE_CUTOFF / numSpPhase;
	    }

	  } else {
#ifdef DEBUG_MODE
	    sprintf(ANOTE, "MultSpec (%s): still dead DG = %11.3E",
		    vcs_speciesType_string(m_speciesStatus[kspec], 15),
		    m_deltaGRxn_new[irxn]);       
#endif
	    m_deltaMolNumSpecies[kspec] = 0.0;
	  }
	} else {
	  /********************************************************************/
	  /************************* REGULAR PROCESSING ***********************/
	  /********************************************************************/
	  /*
	   *     First take care of cases where we want to bail out
	   *
	   *
	   *     Don't bother if superconvergence has already been achieved 
	   *     in this mode.
	   */
	  if (fabs(m_deltaGRxn_new[irxn]) <= m_tolmaj2) {
#ifdef DEBUG_MODE
	    sprintf(ANOTE,"Skipped: superconverged DG = %11.3E", m_deltaGRxn_new[irxn]);
	    if (m_debug_print_lvl >= 2) {
	      plogf("   --- %-12.12s", m_speciesName[kspec].c_str()); 
	      plogf("  %12.4E %12.4E %12.4E | %s\n",  
		    m_molNumSpecies_old[kspec], m_deltaMolNumSpecies[kspec],
		    m_deltaGRxn_new[irxn], ANOTE);
	    }
#endif		    
	    continue;
	  }
	  /*
	   *     Don't calculate for minor or nonexistent species if      
	   *     their values are to be decreasing anyway.                
	   */
	  if ((m_speciesStatus[kspec] != VCS_SPECIES_MAJOR) && (m_deltaGRxn_new[irxn] >= 0.0)) {
#ifdef DEBUG_MODE
	    sprintf(ANOTE,"Skipped: IC = %3d and DG >0: %11.3E", 
		    m_speciesStatus[kspec], m_deltaGRxn_new[irxn]);
	    if (m_debug_print_lvl >= 2) {
	      plogf("   --- %-12.12s", m_speciesName[kspec].c_str());
	      plogf("  %12.4E %12.4E %12.4E | %s\n", 
		    m_molNumSpecies_old[kspec], m_deltaMolNumSpecies[kspec], 
		    m_deltaGRxn_new[irxn], ANOTE);
	    }
#endif		    
	    continue;
	  }
	  /*
	   *     Start of the regular processing
	   */
	  if (m_SSPhase[kspec]) {
	    s = 0.0; 
	  } else {
	    s = 1.0 / m_molNumSpecies_old[kspec] ;
	  }
	  for (j = 0; j < m_numComponents; ++j) {
	    if (!m_SSPhase[j]) {
	      if (m_molNumSpecies_old[j] > 0.0) {
		s += SQUARE(m_stoichCoeffRxnMatrix[irxn][j]) / m_molNumSpecies_old[j];
	      }
	    }
	  }
	  for (j = 0; j < m_numPhases; j++) {
	    Vphase = m_VolPhaseList[j];
	    if (! Vphase->m_singleSpecies) {
	      if (m_tPhaseMoles_old[j] > 0.0) 
		s -= SQUARE(dnPhase_irxn[j]) / m_tPhaseMoles_old[j];
	    }
	  }
	  if (s != 0.0) {
	    /*
	     *  Take into account of the
	     *  derivatives of the activity coefficients with respect to the
	     *  mole numbers, even in our diagonal approximation.
	     */
	    if (m_useActCoeffJac) {
	      double s_old = s;
	      s = vcs_Hessian_diag_adj(irxn, s_old);
#ifdef DEBUG_MODE
	      if (s_old != s) {
		sprintf(ANOTE, "Normal calc: diag adjusted from %g "
			"to %g due to act coeff",  s_old, s);
	      }
#endif
	    }
	  
	    m_deltaMolNumSpecies[kspec] = -m_deltaGRxn_new[irxn] / s; 
	    // New section to do damping of the m_deltaMolNumSpecies[] 
	    for (j = 0; j < m_numComponents; ++j) {
	      double stoicC = m_stoichCoeffRxnMatrix[irxn][j];
	      if (stoicC != 0.0) {
		double negChangeComp = - stoicC * m_deltaMolNumSpecies[kspec];
		if (negChangeComp > m_molNumSpecies_old[j]) {
		  if (m_molNumSpecies_old[j] > 0.0) {
#ifdef DEBUG_MODE
		    sprintf(ANOTE, "Delta damped from %g "
			    "to %g due to component %d (%10s) going neg", m_deltaMolNumSpecies[kspec],
			    -m_molNumSpecies_old[j]/stoicC, j,  m_speciesName[j].c_str());
#endif
		    m_deltaMolNumSpecies[kspec] = - m_molNumSpecies_old[j] / stoicC; 
		  } else {
#ifdef DEBUG_MODE
		    sprintf(ANOTE, "Delta damped from %g "
			    "to %g due to component %d (%10s) zero", m_deltaMolNumSpecies[kspec],
			    -m_molNumSpecies_old[j]/stoicC, j,  m_speciesName[j].c_str());
#endif
		    m_deltaMolNumSpecies[kspec] = 0.0;
		  }
		}
	      }
	    }
	    // Implement a damping term that limits m_deltaMolNumSpecies to the size of the mole number
	    if (-m_deltaMolNumSpecies[kspec] > m_molNumSpecies_old[kspec]) {
#ifdef DEBUG_MODE
	      sprintf(ANOTE, "Delta damped from %g "
		      "to %g due to %s going negative", m_deltaMolNumSpecies[kspec],
		      -m_molNumSpecies_old[kspec],  m_speciesName[kspec].c_str());
#endif
	      m_deltaMolNumSpecies[kspec] = -m_molNumSpecies_old[kspec];
	    }

	  } else {
	    /* ************************************************************ */
	    /* **** REACTION IS ENTIRELY AMONGST SINGLE SPECIES PHASES **** */
	    /* **** DELETE ONE OF THE PHASES AND RECOMPUTE BASIS  ********* */
	    /* ************************************************************ */
	    /* 
	     *     Either the species L will disappear or one of the 
	     *     component single species phases will disappear. The sign 
	     *     of DG(I) will indicate which way the reaction will go. 
	     *     Then, we need to follow the reaction to see which species 
	     *     will zero out first. 
	     *      -> The species to be zeroed out will be "k".
	     */
	    if (m_deltaGRxn_new[irxn] > 0.0) {
	      dss = m_molNumSpecies_old[kspec];
	      k = kspec;
	      for (j = 0; j < m_numComponents; ++j) {
		if (m_stoichCoeffRxnMatrix[irxn][j] > 0.0) {
		  xx = m_molNumSpecies_old[j] / m_stoichCoeffRxnMatrix[irxn][j];
		  if (xx < dss) {
		    dss = xx;
		    k = j;
		  }
		}
	      }
	      dss = -dss;
	    } else {
	      dss = 1.0e10;
	      for (j = 0; j < m_numComponents; ++j) {
		if (m_stoichCoeffRxnMatrix[irxn][j] < 0.0) {
		  xx = -m_molNumSpecies_old[j] / m_stoichCoeffRxnMatrix[irxn][j];
		  if (xx < dss) {
		    dss = xx;
		    k = j;
		  }
		}
	      }
	    }
	    /*
	     *          Here we adjust the mole fractions 
	     *          according to DSS and the stoichiometric array 
	     *          to take into account that we are eliminating 
	     *          the kth species. DSS contains the amount 
	     *          of moles of the kth species that needs to be 
	     *          added back into the component species. 
	     */
	    if (dss != 0.0) {
	      
	      if ((k == kspec) && (m_SSPhase[kspec] != 1)) {
		/*
		 *  Found out that we can be in this spot, when components of multispecies phases
		 *  are zeroed, leaving noncomponent species of the same phase having all of the
		 *  mole numbers of that phases. it seems that we can suggest a zero of the species
		 *  and the code will recover.
		 */
#ifdef DEBUG_MODE
		sprintf(ANOTE, "Delta damped from %g to %g due to delete %s", 
			m_deltaMolNumSpecies[kspec],
			-m_molNumSpecies_old[kspec],  m_speciesName[kspec].c_str());
#endif
		m_deltaMolNumSpecies[kspec] = -m_molNumSpecies_old[kspec];
#ifdef DEBUG_MODE
		if (m_debug_print_lvl >= 2) {
		  plogf("   --- %-12.12s", m_speciesName[kspec].c_str());
		  plogf("  %12.4E %12.4E %12.4E | %s\n", 
			m_molNumSpecies_old[kspec], m_deltaMolNumSpecies[kspec],
			m_deltaGRxn_new[irxn], ANOTE);
		}
#endif	
		continue;
	      }
	      /*
	       * Delete the single species phase
	       */
#ifdef OLDSTUFF
	      m_molNumSpecies_old[kspec] += dss;
	      m_tPhaseMoles_old[m_phaseID[kspec]] += dss;
	      for (j = 0; j < m_numComponents; ++j) {
		m_molNumSpecies_old[j] += dss * m_stoichCoeffRxnMatrix[irxn][j];
		m_tPhaseMoles_old[m_phaseID[j]] +=  dss * m_stoichCoeffRxnMatrix[irxn][j];
	      }
	      m_molNumSpecies_old[k] = 0.0;
	      iph = m_phaseID[k];
	      m_tPhaseMoles_old[iph] = 0.0;
	      Vphase = m_VolPhaseList[iph];
	      Vphase->setTotalMoles(0.0);
	      if (k == kspec) {
		m_speciesStatus[kspec] = VCS_SPECIES_ZEROEDSS;
		if (m_SSPhase[kspec] != 1) {
		  printf("vcs_RxnStepSizes:: we shouldn't be here!\n");
		  exit(EXIT_FAILURE);
		}
	      }
#else 
	      
	      for (j = 0; j < m_numSpeciesTot; j++) {
		m_deltaMolNumSpecies[j] = 0.0;
	      }
	      m_deltaMolNumSpecies[kspec] = dss;
	      for (j = 0; j < m_numComponents; ++j) {
		m_deltaMolNumSpecies[j] = dss * m_stoichCoeffRxnMatrix[irxn][j];
	      }

	      iphDel = m_phaseID[k];
	      kSpecial = k;

#ifdef DEBUG_MODE
	      if (k != kspec) {
		sprintf(ANOTE, "Delete component SS phase %d named %s - SS phases only", 
			iphDel,  m_speciesName[k].c_str());
	      } else {
		sprintf(ANOTE, "Delete this SS phase %d - SS components only", iphDel);
	      }
	      if (m_debug_print_lvl >= 2) {
		plogf("   --- %-12.12s", m_speciesName[kspec].c_str());
		plogf("  %12.4E %12.4E %12.4E | %s\n", 
		      m_molNumSpecies_old[kspec], m_deltaMolNumSpecies[kspec],
		      m_deltaGRxn_new[irxn], ANOTE);
		plogf("   --- vcs_RxnStepSizes Special section to set up to delete %s",
		      m_speciesName[k].c_str());
		plogendl();
	      }

#endif
	      if (k != kspec) {
		forceComponentCalc = 1;
#ifdef DEBUG_MODE
		if (m_debug_print_lvl >= 2) {
		  plogf("   ---   Force a component recalculation \n");
		  plogendl();
		}
#endif
	      }
#ifdef DEBUG_MODE
	      if (m_debug_print_lvl >= 2) {
		plogf("   "); vcs_print_line("-", 82);
	      }
#endif
	      return iphDel;
#endif
	    }
	  }
	} /* End of regular processing */
#ifdef DEBUG_MODE
	if (m_debug_print_lvl >= 2) {
	  plogf("   --- %-12.12s", m_speciesName[kspec].c_str());
	  plogf("  %12.4E %12.4E %12.4E | %s\n", 
		m_molNumSpecies_old[kspec], m_deltaMolNumSpecies[kspec],
		m_deltaGRxn_new[irxn], ANOTE);
	}
#endif	
      } /* End of loop over m_speciesUnknownType */
    } /* End of loop over non-component stoichiometric formation reactions */
#ifdef DEBUG_MODE
    if (m_debug_print_lvl >= 2) {
      plogf("   "); vcs_print_line("-", 82);
    }
#endif
    return iphDel;
  }
 
  //====================================================================================================================
  //  Calculates reaction adjustments using a full Hessian approximation
  /*
   *  Calculates reaction adjustments. This does what equation 6.4-16, p. 143
   * in Smith and Missen is suppose to do. However, a full matrix is
   * formed and then solved via a conjugate gradient algorithm. No
   * preconditioning is done.
   *
   * If special branching is warranted, then the program bails out.
   *
   * Output
   * -------
   * DS(I) : reaction adjustment, where I refers to the Ith species
   * Special branching occurs sometimes. This causes the component basis
   * to be reevaluated
   *     return = 0 : normal return
   *              1 : A single species phase species has been zeroed out
   *                  in this routine. The species is a noncomponent
   *              2 : Same as one but, the zeroed species is a component.
   *
   * Special attention is taken to flag cases where the direction of the
   * update is contrary to the steepest descent rule. This is an important
   * attribute of the regular vcs algorithm. We don't want to violate this.
   *
   *  NOTE: currently this routine is not used.
   */
  int VCS_SOLVE::vcs_rxn_adj_cg() {  
    size_t irxn, j;
    size_t k = 0;
    size_t kspec;
    int soldel = 0;
    double s, xx, dss;
    double *dnPhase_irxn;
#ifdef DEBUG_MODE
    char ANOTE[128];
    plogf("   "); for (j = 0; j < 77; j++) plogf("-");
    plogf("\n   --- Subroutine rxn_adj_cg() called\n");
    plogf("   --- Species         Moles   Rxn_Adjustment | Comment\n");
#endif

    /*
     *   Precalculation loop -> we calculate quantities based on
     *   loops over the number of species. 
     *   We also evaluate whether the matrix is appropriate for
     *   this algorithm. If not, we bail out.
     */
    for (irxn = 0; irxn < m_numRxnRdc; ++irxn) {
#ifdef DEBUG_MODE
      sprintf(ANOTE,"Normal Calc");
#endif
     
      kspec = m_indexRxnToSpecies[irxn];
      dnPhase_irxn = m_deltaMolNumPhase[irxn];
      
      if (m_molNumSpecies_old[kspec] == 0.0 && (! m_SSPhase[kspec])) {
	/* *******************************************************************/
	/* **** MULTISPECIES PHASE WITH total moles equal to zero ************/
	/* *******************************************************************/
	/*
	 *       HKM -> the statment below presupposes units in m_deltaGRxn_new[]. It probably
	 *              should be replaced with something more relativistic
	 */
	if (m_deltaGRxn_new[irxn] < -1.0e-4) {
#ifdef DEBUG_MODE
	  (void) sprintf(ANOTE, "MultSpec: come alive DG = %11.3E", m_deltaGRxn_new[irxn]);       
#endif
	  m_deltaMolNumSpecies[kspec] = 1.0e-10;
	  m_speciesStatus[kspec] = VCS_SPECIES_MAJOR;
	  --(m_numRxnMinorZeroed);
	} else {
#ifdef DEBUG_MODE
	  (void) sprintf(ANOTE, "MultSpec: still dead DG = %11.3E", m_deltaGRxn_new[irxn]);       
#endif
	  m_deltaMolNumSpecies[kspec] = 0.0;
	}
      } else {
	/* ********************************************** */
	/* **** REGULAR PROCESSING            ********** */
	/* ********************************************** */
	/*
	 *     First take care of cases where we want to bail out
	 *
	 *
	 *     Don't bother if superconvergence has already been achieved 
	 *     in this mode.
	 */
	if (fabs(m_deltaGRxn_new[irxn]) <= m_tolmaj2) {
#ifdef DEBUG_MODE
	  sprintf(ANOTE,"Skipped: converged DG = %11.3E\n", m_deltaGRxn_new[irxn]);
	  plogf("   --- "); plogf("%-12.12s", m_speciesName[kspec].c_str());
	  plogf("  %12.4E %12.4E | %s\n",  m_molNumSpecies_old[kspec], 
		m_deltaMolNumSpecies[kspec], ANOTE);
#endif		    
	  continue;
	}
	/*
	 *     Don't calculate for minor or nonexistent species if      
	 *     their values are to be decreasing anyway.                
	 */
	if (m_speciesStatus[kspec] <= VCS_SPECIES_MINOR && m_deltaGRxn_new[irxn] >= 0.0) {
#ifdef DEBUG_MODE
	  sprintf(ANOTE,"Skipped: IC = %3d and DG >0: %11.3E\n", 
		  m_speciesStatus[kspec], m_deltaGRxn_new[irxn]);
	  plogf("   --- "); plogf("%-12.12s", m_speciesName[kspec].c_str());
	  plogf("  %12.4E %12.4E | %s\n", m_molNumSpecies_old[kspec], 
		m_deltaMolNumSpecies[kspec], ANOTE);
#endif		    
	  continue;
	}
	/*
	 *     Start of the regular processing
	 */
	if (m_SSPhase[kspec]) s = 0.0;
	else                s = 1.0 / m_molNumSpecies_old[kspec];
	for (j = 0; j < m_numComponents; ++j) {
	  if (! m_SSPhase[j]) {
	    s += SQUARE(m_stoichCoeffRxnMatrix[irxn][j]) / m_molNumSpecies_old[j];
	  }
	}
	for (j = 0; j < m_numPhases; j++) {
	  if (! (m_VolPhaseList[j])->m_singleSpecies) {
	    if (m_tPhaseMoles_old[j] > 0.0) 
	      s -= SQUARE(dnPhase_irxn[j]) / m_tPhaseMoles_old[j];
	  }
	}
	if (s != 0.0) {
	  m_deltaMolNumSpecies[kspec] = -m_deltaGRxn_new[irxn] / s;
	} else {
	  /* ************************************************************ */
	  /* **** REACTION IS ENTIRELY AMONGST SINGLE SPECIES PHASES **** */
	  /* **** DELETE ONE SOLID AND RECOMPUTE BASIS          ********* */
	  /* ************************************************************ */
	  /* 
	   *     Either the species L will disappear or one of the 
	   *     component single species phases will disappear. The sign 
	   *     of DG(I) will indicate which way the reaction will go. 
	   *     Then, we need to follow the reaction to see which species 
	   *     will zero out first. 
	   */
	  if (m_deltaGRxn_new[irxn] > 0.0) {
	    dss = m_molNumSpecies_old[kspec];
	    k = kspec;
	    for (j = 0; j < m_numComponents; ++j) {
	      if (m_stoichCoeffRxnMatrix[irxn][j] > 0.0) {
		xx = m_molNumSpecies_old[j] / m_stoichCoeffRxnMatrix[irxn][j];
		if (xx < dss) {
		  dss = xx;
		  k = j;
		}
	      }
	    }
	    dss = -dss;
	  } else {
	    dss = 1.0e10;
	    for (j = 0; j < m_numComponents; ++j) {
	      if (m_stoichCoeffRxnMatrix[irxn][j] < 0.0) {
		xx = -m_molNumSpecies_old[j] / m_stoichCoeffRxnMatrix[irxn][j];
		if (xx < dss) {
		  dss = xx;
		  k = j;
		}
	      }
	    }
	  }
	  /*
	   *          Here we adjust the mole fractions 
	   *          according to DSS and the stoichiometric array 
	   *          to take into account that we are eliminating 
	   *          the kth species. DSS contains the amount 
	   *          of moles of the kth species that needs to be 
	   *          added back into the component species. 
	   */
	  if (dss != 0.0) {
	    m_molNumSpecies_old[kspec] += dss;
	    m_tPhaseMoles_old[m_phaseID[kspec]] +=  dss;
	    for (j = 0; j < m_numComponents; ++j) {
	      m_molNumSpecies_old[j] += dss * m_stoichCoeffRxnMatrix[irxn][j];
	      m_tPhaseMoles_old[m_phaseID[j]] +=  dss * m_stoichCoeffRxnMatrix[irxn][j];
	    }
	    m_molNumSpecies_old[k] = 0.0;
	    m_tPhaseMoles_old[m_phaseID[k]] = 0.0; 
#ifdef DEBUG_MODE
	    plogf("   --- vcs_st2 Special section to delete ");
	    plogf("%-12.12s", m_speciesName[k].c_str());
	    plogf("\n   ---   Immediate return - Restart iteration\n");
#endif
	    /*
	     *            We need to immediately recompute the 
	     *            component basis, because we just zeroed 
	     *            it out. 
	     */
	    if (k != kspec) soldel = 2;
	    else            soldel = 1;
	    return soldel;
	  }
	}
      } /* End of regular processing */
#ifdef DEBUG_MODE
      plogf("   --- "); plogf("%-12.12s", m_speciesName[kspec].c_str());
      plogf("  %12.4E %12.4E | %s\n", m_molNumSpecies_old[kspec], 
	    m_deltaMolNumSpecies[kspec], ANOTE);
#endif	
    } /* End of loop over non-component stoichiometric formation reactions */
   
    /*
     *
     *     When we form the Hessian we must be careful to ensure that it
     * is a symmetric positive definate matrix, still. This means zeroing
     * out columns when we zero out rows as well.
     *     -> I suggest writing a small program to make sure of this
     *        property.
     */
   
#ifdef DEBUG_MODE
    plogf("   "); for (j = 0; j < 77; j++) plogf("-"); plogf("\n");
#endif
    return soldel;
  }
 
  //====================================================================================================================
  //  Calculates the diagonal contribution to the Hessian due to 
  //  the dependence of the activity coefficients on the mole numbers.
  /*
   *  (See framemaker notes, Eqn. 20 - VCS Equations document)
   *
   *  We allow the diagonal to be increased positively to any degree.
   *  We allow the diagonal to be decreased to 1/3 of the ideal solution
   *  value, but no more -> it must remain positive.
   *
   *  NOTE: currently this routine is not used
   */
  double VCS_SOLVE::vcs_Hessian_diag_adj(size_t irxn, double hessianDiag_Ideal) {
    double diag = hessianDiag_Ideal;
    double hessActCoef = vcs_Hessian_actCoeff_diag(irxn);
    if (hessianDiag_Ideal <= 0.0) {
      plogf("vcs_Hessian_diag_adj::We shouldn't be here\n");
      exit(EXIT_FAILURE);
    }
    if (hessActCoef >= 0.0) {
      diag += hessActCoef;
    } else if (fabs(hessActCoef) < 0.6666 *  hessianDiag_Ideal) {
      diag += hessActCoef;
    } else {
      diag -= 0.6666 *  hessianDiag_Ideal;
    }
    return diag;
  }

  //====================================================================================================================
  //! Calculates the diagonal contribution to the Hessian due to 
  //!  the dependence of the activity coefficients on the mole numbers.
  /*!
   *  (See framemaker notes, Eqn. 20 - VCS Equations document)
   *
   *  NOTE: currently this routine is not used
   */
  double VCS_SOLVE::vcs_Hessian_actCoeff_diag(size_t irxn) {
    size_t kspec, k, l, kph;
    double s;
    double *sc_irxn;
    kspec = m_indexRxnToSpecies[irxn];
    kph = m_phaseID[kspec];  
    sc_irxn = m_stoichCoeffRxnMatrix[irxn];
    /*
     *   First the diagonal term of the Jacobian
     */
    s = m_dLnActCoeffdMolNum[kspec][kspec];
    /*
     *    Next, the other terms. Note this only a loop over the components
     *    So, it's not too expensive to calculate.
     */
    for (l = 0; l < m_numComponents; l++) {
      if (!m_SSPhase[l]) {
	for (k = 0; k < m_numComponents; ++k) { 
	  if (m_phaseID[k] == m_phaseID[l]) { 
	    s += sc_irxn[k] * sc_irxn[l] * m_dLnActCoeffdMolNum[k][l];
	  }
	}
	if (kph == m_phaseID[l]) { 
	  s += sc_irxn[l] * (m_dLnActCoeffdMolNum[kspec][l] + m_dLnActCoeffdMolNum[l][kspec]);
	}
      }
    }
    return s;
  }
  //====================================================================================================================
  // Recalculate all of the activity coefficients in all of the phases
  // based on input mole numbers
  /*
   *  
   * @param moleSpeciesVCS kmol of species to be used in the update.
   *
   * NOTE: This routine needs to be regulated.
   */
  void VCS_SOLVE::vcs_CalcLnActCoeffJac(const double * const moleSpeciesVCS) {
    /*
     * Loop over all of the phases in the problem
     */
    for (size_t iphase = 0; iphase < m_numPhases; iphase++) {
      vcs_VolPhase *Vphase = m_VolPhaseList[iphase];
      /*
       * We don't need to call single species phases;
       */
      if (!Vphase->m_singleSpecies && !Vphase->isIdealSoln()) {
        /*
         * update the mole numbers
         */
        Vphase->setMolesFromVCS(VCS_STATECALC_OLD, moleSpeciesVCS);
	/*
	 * Download the resulting calculation into the full vector
	 * -> This scatter calculation is carried out in the 
	 *    vcs_VolPhase object.
	 */
	Vphase->sendToVCS_LnActCoeffJac(m_dLnActCoeffdMolNum.baseDataAddr());
      }
    }
  }
  /*****************************************************************************/

  //! This function recalculates the deltaG for reaction, irxn
  /*!
   *       This function recalculates the deltaG for reaction irxn,
   *       given the mole numbers in molNum. It uses the temporary
   *       space mu_i, to hold the recalculated chemical potentials.
   *       It only recalculates the chemical potentials for species in phases
   *       which participate in the irxn reaction.
   *
   *       This function is used by the vcs_line_search algorithm() and
   *       should not be used widely due to the unknown state it leaves the
   *       system.
   *
   * Input
   * ------------
   * @param irxn   Reaction number
   * @param molNum  Current mole numbers of species to be used as
   *                input to the calculation (units = kmol) 
   *                (length = totalNuMSpecies)
   *
   * Output
   * ------------
   * @param ac      output Activity coefficients   (length = totalNumSpecies)
   *                 Note this is only partially formed. Only species in
   *                 phases that participate in the reaction will be updated
   * @param mu_i    diemsionless chemical potentials (length - totalNumSpecies
   *                 Note this is only partially formed. Only species in
   *                 phases that participate in the reaction will be updated
   *
   * @return Returns the dimensionless deltaG of the reaction
   *
   * Note, this is a dangerous routine that leaves the underlying objects in
   * an unknown state.
   */
  double VCS_SOLVE::deltaG_Recalc_Rxn(const int stateCalc, 
				      const size_t irxn, const double *const molNum,
				      double * const ac, double * const mu_i) {
    size_t kspec = irxn + m_numComponents;
    int *pp_ptr = m_phaseParticipation[irxn];
    for (size_t iphase = 0; iphase < m_numPhases; iphase++) {
      if (pp_ptr[iphase]) {
	vcs_chemPotPhase(stateCalc, iphase, molNum, ac, mu_i);
      }
    }
    double deltaG = mu_i[kspec];
    double *sc_irxn = m_stoichCoeffRxnMatrix[irxn];
    for (size_t k = 0; k < m_numComponents; k++) {
      deltaG += sc_irxn[k] * mu_i[k];
    }
    return deltaG;
  }
  /*****************************************************************************/

#ifdef DEBUG_MODE
  // A line search algorithm is carried out on one reaction
  /*
   *    In this routine we carry out a rough line search algorithm 
   *    to make sure that the m_deltaGRxn_new doesn't switch signs prematurely.
   *
   *  @param irxn     Reaction number
   *  @param dx_orig  Original step length
   * 
   *  @param ANOTE    Output character string stating the conclusions of the
   *                  line search
   *
   *  @return         Returns the optimized step length found by the search
   */
  double VCS_SOLVE::vcs_line_search(const size_t irxn, const double dx_orig,
				    char * const ANOTE)
#else
    double VCS_SOLVE::vcs_line_search(const size_t irxn, const double dx_orig)
#endif
  {
    int its = 0;
    size_t k;
    size_t kspec = m_indexRxnToSpecies[irxn];
    const int MAXITS = 10;
    double dx = dx_orig;
    double *sc_irxn = m_stoichCoeffRxnMatrix[irxn];
    double *molNumBase = VCS_DATA_PTR(m_molNumSpecies_old);
    double *acBase = VCS_DATA_PTR(m_actCoeffSpecies_old);
    double *ac = VCS_DATA_PTR(m_actCoeffSpecies_new);
    double molSum = 0.0;
    double slope;
    /*
     * Calculate the deltaG value at the dx = 0.0 point
     */
    vcs_setFlagsVolPhases(false, VCS_STATECALC_OLD);
    double deltaGOrig = deltaG_Recalc_Rxn(VCS_STATECALC_OLD, 
					  irxn, molNumBase, acBase, 
					  VCS_DATA_PTR(m_feSpecies_old));
    double forig = fabs(deltaGOrig) + 1.0E-15;
    if (deltaGOrig > 0.0) {
      if (dx_orig > 0.0) {
	dx = 0.0;
#ifdef DEBUG_MODE
	if (m_debug_print_lvl >= 2) {
	  //plogf("    --- %s :Warning possible error dx>0 dg > 0\n", SpName[kspec]);
	}
	sprintf(ANOTE,"Rxn reduced to zero step size in line search: dx>0 dg > 0");
#endif
	return dx;
      }
    } else if (deltaGOrig < 0.0) {
      if (dx_orig < 0.0) {
	dx = 0.0;
#ifdef DEBUG_MODE
	if (m_debug_print_lvl >= 2) {
	  //plogf("   --- %s :Warning possible error dx<0 dg < 0\n", SpName[kspec]);
	}
	sprintf(ANOTE,"Rxn reduced to zero step size in line search: dx<0 dg < 0");
#endif
	return dx;
      }
    } else if (deltaGOrig == 0.0) {
      return 0.0;
    }
    if (dx_orig == 0.0) return 0.0;

    vcs_dcopy(VCS_DATA_PTR(m_molNumSpecies_new), molNumBase, m_numSpeciesRdc);
    molSum =  molNumBase[kspec];
    m_molNumSpecies_new[kspec] = molNumBase[kspec] + dx_orig;
    for (k = 0; k < m_numComponents; k++) {
      m_molNumSpecies_new[k] = molNumBase[k] + sc_irxn[k] * dx_orig;
      molSum +=  molNumBase[k];
    }
    vcs_setFlagsVolPhases(false, VCS_STATECALC_NEW);

    double deltaG1 = deltaG_Recalc_Rxn(VCS_STATECALC_NEW, 
				       irxn, VCS_DATA_PTR(m_molNumSpecies_new),
				       ac, VCS_DATA_PTR(m_feSpecies_new));
    
    /*
     * If deltaG hasn't switched signs when going the full distance
     * then we are heading in the appropriate direction, and
     * we should accept the current full step size
     */
    if (deltaG1 * deltaGOrig > 0.0) {
      dx = dx_orig;
      goto finalize;
    }
    /*
     * If we have decreased somewhat, the deltaG return after finding
     * a better estimate for the line search.
     */
    if (fabs(deltaG1) < 0.8*forig) {
      if (deltaG1 * deltaGOrig < 0.0) {
	slope = (deltaG1 - deltaGOrig) / dx_orig;
	dx = -deltaGOrig / slope;
      } else {
	dx = dx_orig;
      }
      goto finalize;
    }
   
    dx = dx_orig;
   
    for (its = 0; its < MAXITS; its++) {
      /*
       * Calculate the approximation to the total Gibbs free energy at
       * the dx  *= 0.5 point
       */
      dx *= 0.5;
      m_molNumSpecies_new[kspec] = molNumBase[kspec] + dx;
      for (k = 0; k < m_numComponents; k++) {
	m_molNumSpecies_new[k] = molNumBase[k] + sc_irxn[k] * dx;
      }
      vcs_setFlagsVolPhases(false, VCS_STATECALC_NEW);
      double deltaG = deltaG_Recalc_Rxn(VCS_STATECALC_NEW,
					irxn, VCS_DATA_PTR(m_molNumSpecies_new),
					ac, VCS_DATA_PTR(m_feSpecies_new));
      /*
       * If deltaG hasn't switched signs when going the full distance
       * then we are heading in the appropriate direction, and
       * we should accept the current step
       */
      if (deltaG * deltaGOrig > 0.0) {
	goto finalize;
      }
      /*
       * If we have decreased somewhat, the deltaG return after finding
       * a better estimate for the line search.
       */
      if (fabs(deltaG) / forig < (1.0 - 0.1 * dx / dx_orig)) {
	if (deltaG * deltaGOrig < 0.0) {
	  slope = (deltaG - deltaGOrig) / dx;
	  dx = -deltaGOrig / slope;
	}
	goto finalize;
      }
    }

  finalize:
    vcs_setFlagsVolPhases(false, VCS_STATECALC_NEW);
    if (its >= MAXITS) {
#ifdef DEBUG_MODE
      sprintf(ANOTE,"Rxn reduced to zero step size from %g to %g (MAXITS)", 
	      dx_orig, dx);
      return dx;
#endif
    }
#ifdef DEBUG_MODE
    if (dx != dx_orig) {
      sprintf(ANOTE,"Line Search reduced step size from %g to %g",
	      dx_orig, dx);
    }
#endif

    return dx;
  }
  /*****************************************************************************/
}
<|MERGE_RESOLUTION|>--- conflicted
+++ resolved
@@ -40,14 +40,9 @@
    *                   in this routine. The species is a noncomponent 
    *            -  2 : Same as one but, the zeroed species is a component. 
    */
-<<<<<<< HEAD
   int VCS_SOLVE::vcs_RxnStepSizes(int & forceComponentCalc, int &kSpecial) {
     int  j, irxn, kspec,  iph;
     int iphDel = -1;
-=======
-  size_t VCS_SOLVE::vcs_RxnStepSizes() {
-    size_t  j, irxn, kspec, soldel = 0, iph;
->>>>>>> 8f5c6f4d
     double s, xx, dss;
     size_t k = 0;
     vcs_VolPhase *Vphase = 0;
@@ -381,7 +376,6 @@
 		      m_speciesName[k].c_str());
 		plogendl();
 	      }
-
 #endif
 	      if (k != kspec) {
 		forceComponentCalc = 1;
