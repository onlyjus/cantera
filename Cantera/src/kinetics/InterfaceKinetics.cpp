--- conflicted
+++ resolved
@@ -103,15 +103,9 @@
     if (m_integrator) {
       delete m_integrator; 
     }
-<<<<<<< HEAD
-    for (int i = 0; i < m_ii; i++) {
+    for (size_t i = 0; i < m_ii; i++) {
       delete [] m_rxnPhaseIsReactant[i];
       delete [] m_rxnPhaseIsProduct[i];
-=======
-    for (size_t i = 0; i < m_ii; i++) {
-      delete m_rxnPhaseIsReactant[i];
-      delete  m_rxnPhaseIsProduct[i];
->>>>>>> 8f5c6f4d
     }
   }
   //====================================================================================================================
@@ -167,15 +161,9 @@
      */
     if (this == &right) return *this;
 
-<<<<<<< HEAD
-    for (i = 0; i < m_ii; i++) {
+    for (size_t i = 0; i < m_ii; i++) {
       delete [] m_rxnPhaseIsReactant[i];
       delete [] m_rxnPhaseIsProduct[i];
-=======
-    for (size_t i = 0; i < m_ii; i++) {
-      delete (m_rxnPhaseIsReactant[i]);
-      delete (m_rxnPhaseIsProduct[i]);
->>>>>>> 8f5c6f4d
     }
 
     Kinetics::operator=(right);
@@ -484,7 +472,7 @@
     }
 
     m_rxnstoich.getReactionDelta(m_ii, DATA_PTR(m_mu0), DATA_PTR(m_deltaG0));
-    
+
     for (size_t i = 0; i < m_ii; i++) {
        m_ProdStanConcReac[i] = 1.0;
     }
@@ -1280,7 +1268,7 @@
     m_rwork.resize(nReactions());
     size_t ks = reactionPhaseIndex();
     if (ks == npos) throw CanteraError("InterfaceKinetics::finalize",
-				       "no surface phase is present.");
+				   "no surface phase is present.");
     m_surf = (SurfPhase*)&thermo(ks);
     if (m_surf->nDim() != 2) 
       throw CanteraError("InterfaceKinetics::finalize",
@@ -1299,16 +1287,9 @@
 
     m_finalized = true;
   }
-<<<<<<< HEAD
- //================================================================================================
-  doublereal InterfaceKinetics::electrochem_beta(int irxn) const{
-    int n = m_ctrxn.size();
-    for (int i = 0; i < n; i++) {
-=======
 
   doublereal InterfaceKinetics::electrochem_beta(size_t irxn) const{
     for (size_t i = 0; i < m_ctrxn.size(); i++) {
->>>>>>> 8f5c6f4d
       if (m_ctrxn[i] == irxn) {
 	return m_beta[i];
       }
@@ -1367,13 +1348,8 @@
   }
   //================================================================================================
 
-<<<<<<< HEAD
-  void InterfaceKinetics::setPhaseExistence(const int iphase, const int exists) {
-    if (iphase < 0 || iphase >= (int) m_thermo.size()) {
-=======
   void InterfaceKinetics::setPhaseExistence(const size_t iphase, const bool exists) {
     if (iphase >= m_thermo.size()) {
->>>>>>> 8f5c6f4d
       throw CanteraError("InterfaceKinetics:setPhaseExistence", "out of bounds");
     }
     if (exists) {
@@ -1438,7 +1414,7 @@
     m_rwork.resize(nReactions());
     size_t ks = reactionPhaseIndex();
     if (ks == npos) throw CanteraError("EdgeKinetics::finalize",
-				       "no edge phase is present.");
+				   "no edge phase is present.");
     m_surf = (SurfPhase*)&thermo(ks);
     if (m_surf->nDim() != 1) 
       throw CanteraError("EdgeKinetics::finalize",
