--- conflicted
+++ resolved
@@ -769,11 +769,7 @@
      * @param k index of the species. Default is -1, which will return the max of the min value
      *          over all species.
      */
-<<<<<<< HEAD
-    virtual doublereal minTemp(int k = -1) const {
-=======
-    doublereal minTemp(size_t k = -1) const {
->>>>>>> 8f5c6f4d
+    virtual doublereal minTemp(size_t k = npos) const {
       return m_spthermo->minTemp(k);
     }
         
@@ -842,11 +838,7 @@
      * @param k index of the species. Default is -1, which will return the min of the max value
      *          over all species.
      */
-<<<<<<< HEAD
-    virtual doublereal maxTemp(int k = -1) const {
-=======
-    doublereal maxTemp(size_t k = -1) const {
->>>>>>> 8f5c6f4d
+    virtual doublereal maxTemp(size_t k = npos) const {
       return m_spthermo->maxTemp(k);
     }
 
