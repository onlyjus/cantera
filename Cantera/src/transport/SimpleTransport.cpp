/**
 *  @file SimpleTransport.cpp
 *  Simple mostly constant transport properties
 */
<<<<<<< HEAD
/* 
 * $Revision$
 * $Date$
 */

=======
>>>>>>> 8f5c6f4d
#include "ThermoPhase.h"
#include "SimpleTransport.h"

#include "utilities.h"
#include "LiquidTransportParams.h"
#include "TransportFactory.h"

#include "ctlapack.h"

#include <iostream>
using namespace std;

/** 
 * Mole fractions below MIN_X will be set to MIN_X when computing
 * transport properties.
 */
#define MIN_X 1.e-14


#ifndef SAFE_DELETE
//! \cond
#define SAFE_DELETE(x)  if (x) { delete (x); x = 0; }
//! \endcond
#endif

namespace Cantera {
  //================================================================================================
  SimpleTransport::SimpleTransport(thermo_t* thermo, int ndim) :
    Transport(thermo, ndim),
    m_nsp(0),
    tempDepType_(0),
    compositionDepType_(0),
    useHydroRadius_(false),
    doMigration_(0),
    m_tmin(-1.0),
    m_tmax(100000.),
    m_iStateMF(-1),
    concTot_(0.0),
    m_temp(-1.0),
    m_press(-1.0),
    m_lambda(-1.0),
    m_viscmix(-1.0),
    m_visc_mix_ok(false),
    m_visc_temp_ok(false),
    m_diff_mix_ok(false),
    m_diff_temp_ok(false),
    m_cond_temp_ok(false),
    m_cond_mix_ok(false),
    m_nDim(1)
  {
  }
  //================================================================================================
  SimpleTransport::SimpleTransport(const SimpleTransport &right) :
    Transport(),
    m_nsp(0),
    tempDepType_(0),
    compositionDepType_(0),
    useHydroRadius_(false),
    doMigration_(0),
    m_tmin(-1.0),
    m_tmax(100000.),
    m_iStateMF(-1),
    m_temp(-1.0),
    m_press(-1.0),
    m_lambda(-1.0),
    m_viscmix(-1.0),
    m_visc_mix_ok(false),
    m_visc_temp_ok(false),
    m_diff_mix_ok(false),
    m_diff_temp_ok(false),
    m_cond_temp_ok(false),
    m_cond_mix_ok(false),
    m_nDim(1)
  {
    /*
     * Use the assignment operator to do the brunt
     * of the work for the copy construtor.
     */
    *this = right;
  }
  //================================================================================================
  SimpleTransport& SimpleTransport::operator=(const SimpleTransport& right) {
    if (&right == this) {
      return *this; 
    }
    Transport::operator=(right);

    m_nsp                                 = right.m_nsp;
    tempDepType_                          = right.tempDepType_;
    compositionDepType_                   = right.compositionDepType_;
    useHydroRadius_                       = right.useHydroRadius_;
    doMigration_                          = right.doMigration_;
    m_tmin                                = right.m_tmin;
    m_tmax                                = right.m_tmax;
    m_mw                                  = right.m_mw;

    m_coeffVisc_Ns = right.m_coeffVisc_Ns;
    for (size_t k = 0; k <right.m_coeffVisc_Ns.size() ; k++) {
      if (right.m_coeffVisc_Ns[k]) {
	m_coeffVisc_Ns[k] = (right.m_coeffVisc_Ns[k])->duplMyselfAsLTPspecies();
      }
    }

    m_coeffLambda_Ns = right.m_coeffLambda_Ns;
    for (size_t k = 0; k < right.m_coeffLambda_Ns.size(); k++) {
      if (right.m_coeffLambda_Ns[k]) {
	m_coeffLambda_Ns[k] = (right.m_coeffLambda_Ns[k])->duplMyselfAsLTPspecies();
      }
    }

    m_coeffDiff_Ns = right.m_coeffDiff_Ns;
    for (size_t k = 0; k < right.m_coeffDiff_Ns.size(); k++) {
      if (right.m_coeffDiff_Ns[k]) {
	m_coeffDiff_Ns[k] = (right.m_coeffDiff_Ns[k])->duplMyselfAsLTPspecies();
      }
    }

    m_coeffHydroRadius_Ns = right.m_coeffHydroRadius_Ns;
    for (size_t k = 0; k < right.m_coeffHydroRadius_Ns.size(); k++) {
      if (right.m_coeffHydroRadius_Ns[k]) {
	m_coeffHydroRadius_Ns[k] = (right.m_coeffHydroRadius_Ns[k])->duplMyselfAsLTPspecies();
      }
    }

    m_Grad_X                              = right.m_Grad_X;
    m_Grad_T                              = right.m_Grad_T;
    m_Grad_P                              = right.m_Grad_P;
    m_Grad_V                              = right.m_Grad_V;

    m_diffSpecies                         = right.m_diffSpecies;
    m_viscSpecies                         = right.m_viscSpecies;
    m_condSpecies                         = right.m_condSpecies;
    m_iStateMF = -1;
    m_molefracs                           = right.m_molefracs;
    m_concentrations                      = right.m_concentrations;
    concTot_                              = right.concTot_;
    meanMolecularWeight_                  = right.meanMolecularWeight_;
    dens_                                 = right.dens_;
    m_chargeSpecies                       = right.m_chargeSpecies;
 
    m_temp                                = right.m_temp;
    m_press                               = right.m_press;
    m_lambda                              = right.m_lambda;
    m_viscmix                             = right.m_viscmix;
    m_spwork                              = right.m_spwork;
    m_visc_mix_ok    = false;
    m_visc_temp_ok   = false;
    m_diff_mix_ok    = false;
    m_diff_temp_ok   = false;
    m_cond_temp_ok   = false;
    m_cond_mix_ok    = false;
    m_nDim                                = right.m_nDim;

    return *this; 
  }
  //================================================================================================
  Transport *SimpleTransport::duplMyselfAsTransport() const {
    SimpleTransport* tr = new SimpleTransport(*this);
    return (dynamic_cast<Transport *>(tr));
  }
  //================================================================================================
  SimpleTransport::~SimpleTransport() {
    for (size_t k = 0; k < m_coeffVisc_Ns.size() ; k++) {
      SAFE_DELETE(m_coeffVisc_Ns[k]);
    }
    for (size_t k = 0; k < m_coeffLambda_Ns.size(); k++) {
      SAFE_DELETE(m_coeffLambda_Ns[k]);
    }
    for (size_t k = 0; k < m_coeffDiff_Ns.size(); k++) {
      SAFE_DELETE(m_coeffDiff_Ns[k]);
    }
    for (size_t k = 0; k < m_coeffHydroRadius_Ns.size(); k++) {
      SAFE_DELETE(m_coeffHydroRadius_Ns[k]);
    }
  }
  //================================================================================================
  // Initialize the object
  /*
   *  This is where we dimension everything.
   */
  bool SimpleTransport::initLiquid(LiquidTransportParams& tr) {
    // constant substance attributes
    m_thermo = tr.thermo;
    m_nsp   = m_thermo->nSpecies();
    m_tmin  = m_thermo->minTemp();
    m_tmax  = m_thermo->maxTemp();

    /*
     * Read the transport block in the phase XML Node
     * It's not an error if this block doesn't exist. Just use the defaults
     */
    XML_Node &phaseNode = m_thermo->xml();
    if (phaseNode.hasChild("transport")) {
      XML_Node& transportNode = phaseNode.child("transport");
      string transportModel = transportNode.attrib("model");
      if (transportModel == "Simple") {
        /*
         * <compositionDependence model="Solvent_Only"/>
	 *      or
	 * <compositionDependence model="Mixture_Averaged"/>
	 */
	std::string modelName = "";
	if (ctml::getOptionalModel(transportNode, "compositionDependence",
	                           modelName)) {
	  modelName = lowercase(modelName);
          if (modelName == "solvent_only") {
	    compositionDepType_ = 0;
	  } else if (modelName == "mixture_averaged") {
	    compositionDepType_ = 1;
	  } else {
	    throw CanteraError("SimpleTransport::initLiquid", "Unknown compositionDependence Model: " + modelName);
	  }
	}




      }
    }

    // make a local copy of the molecular weights
    m_mw.resize(m_nsp);
    copy(m_thermo->molecularWeights().begin(), 
	 m_thermo->molecularWeights().end(), m_mw.begin());

    /*
     *  Get the input Viscosities
     */
    m_viscSpecies.resize(m_nsp);
    m_coeffVisc_Ns.clear(); 
    m_coeffVisc_Ns.resize(m_nsp);

    //Cantera::LiquidTransportData &ltd0 = tr.LTData[0];
    std::string spName = m_thermo->speciesName(0);
    /*
    LiquidTR_Model vm0 =  ltd0.model_viscosity;
    std::string spName0 = m_thermo->speciesName(0);
    if (vm0 == LTR_MODEL_CONSTANT) {
      tempDepType_ = 0;
    } else if (vm0 == LTR_MODEL_ARRHENIUS) {
      tempDepType_ = 1;
    } else if (vm0 == LTR_MODEL_NOTSET) {
      throw CanteraError("SimpleTransport::initLiquid",
			 "Viscosity Model is not set for species " + spName0 + " in the input file");
    } else {
      throw CanteraError("SimpleTransport::initLiquid",
			 "Viscosity Model for species " + spName0 + " is not handled by this object");
    }
    */

    for (size_t k = 0; k < m_nsp; k++) {
      spName = m_thermo->speciesName(k);
      Cantera::LiquidTransportData &ltd = tr.LTData[k];
      //LiquidTR_Model vm =  ltd.model_viscosity;
      //vector_fp &kentry = m_coeffVisc_Ns[k];
      /*
      if (vm != vm0) {
	if (compositionDepType_ != 0) {
	  throw CanteraError(" SimpleTransport::initLiquid",
			     "different viscosity models for species " + spName + " and " + spName0 );
	} else {
	   kentry = m_coeffVisc_Ns[0];
	}
      }
      */
      m_coeffVisc_Ns[k] = ltd.viscosity;
      ltd.viscosity = 0;
    }

    /*
     *  Get the input thermal conductivities
     */
    m_condSpecies.resize(m_nsp);
    m_coeffLambda_Ns.clear(); 
    m_coeffLambda_Ns.resize(m_nsp);
    //LiquidTR_Model cm0 =  ltd0.model_thermalCond;
    //if (cm0 != vm0) {
    //  throw CanteraError("SimpleTransport::initLiquid",
    //			 "Conductivity model is not the same as the viscosity model for species " + spName0);
    //    }

    for (size_t k = 0; k < m_nsp; k++) {
      spName = m_thermo->speciesName(k);
      Cantera::LiquidTransportData &ltd = tr.LTData[k];
      //LiquidTR_Model cm =  ltd.model_thermalCond;
      //vector_fp &kentry = m_coeffLambda_Ns[k];
      /*
      if (cm != cm0) {
	if (compositionDepType_ != 0) {
	  throw CanteraError(" SimpleTransport::initLiquid",
			     "different thermal conductivity models for species " + spName + " and " + spName0);
	} else {
	  kentry = m_coeffLambda_Ns[0];
	}
      }
      */
      m_coeffLambda_Ns[k] = ltd.thermalCond;
      ltd.thermalCond = 0;
    }

    /*
     *  Get the input species diffusivities
     */
    useHydroRadius_ = false;

    m_diffSpecies.resize(m_nsp);
    m_coeffDiff_Ns.clear(); 
    m_coeffDiff_Ns.resize(m_nsp);
    //LiquidTR_Model dm0 =  ltd0.model_speciesDiffusivity;
    /*
    if (dm0 != vm0) {
      if (dm0 == LTR_MODEL_NOTSET) {
	LiquidTR_Model rm0 =  ltd0.model_hydroradius;
	if (rm0 != vm0) { 
	  throw CanteraError("SimpleTransport::initLiquid",
			     "hydroradius model is not the same as the viscosity model for species " + spName0);
	} else {
	  useHydroRadius_ = true;
	}
      }
    }
    */

    for (size_t k = 0; k < m_nsp; k++) {
      spName = m_thermo->speciesName(k);
      Cantera::LiquidTransportData &ltd = tr.LTData[k];
      /*
      LiquidTR_Model dm = ltd.model_speciesDiffusivity;
      if (dm == LTR_MODEL_NOTSET) {
	LiquidTR_Model rm =  ltd.model_hydroradius;
	if (rm == LTR_MODEL_NOTSET) {
	  throw CanteraError("SimpleTransport::initLiquid",
			     "Neither diffusivity nor hydroradius is set for species " + spName);
	}
	if (rm != vm0) { 
	  throw CanteraError("SimpleTransport::initLiquid",
			     "hydroradius model is not the same as the viscosity model for species " + spName);
	}
	if (rm !=  LTR_MODEL_CONSTANT) {
	  throw CanteraError("SimpleTransport::initLiquid",
			     "hydroradius model is not constant for species " + spName0);
	}
	vector_fp &kentry = m_coeffHydroRadius_Ns[k];
	kentry = ltd.hydroradius;
      } else {
	if (dm != dm0) {
	  throw CanteraError(" SimpleTransport::initLiquid",
			     "different diffusivity models for species " + spName + " and " + spName0 );
	}
	vector_fp &kentry = m_coeffDiff_Ns[k];
	kentry = ltd.speciesDiffusivity;
      }
      */

      m_coeffDiff_Ns[k] = ltd.speciesDiffusivity;
      ltd.speciesDiffusivity = 0;
      
      if (!(m_coeffDiff_Ns[k])) {
	if (ltd.hydroRadius) {
	  m_coeffHydroRadius_Ns[k] = (ltd.hydroRadius)->duplMyselfAsLTPspecies();
	}
	if (!(m_coeffHydroRadius_Ns[k])) {
	  throw CanteraError("SimpleTransport::initLiquid",
			     "Neither diffusivity nor hydroradius is set for species " + spName);
	}
      }
    }
    
    
   

    m_molefracs.resize(m_nsp);
    m_concentrations.resize(m_nsp);

    m_chargeSpecies.resize(m_nsp);
    for (size_t k = 0; k < m_nsp; k++) {
      m_chargeSpecies[k] = m_thermo->charge(k);
    }
    m_spwork.resize(m_nsp);

    // resize the internal gradient variables
    m_Grad_X.resize(m_nDim * m_nsp, 0.0);
    m_Grad_T.resize(m_nDim, 0.0);
    m_Grad_P.resize(m_nDim, 0.0);
    m_Grad_V.resize(m_nDim, 0.0);

    // set all flags to false
    m_visc_mix_ok   = false;
    m_visc_temp_ok  = false;

    m_cond_temp_ok = false;
    m_cond_mix_ok  = false;

    m_diff_temp_ok   = false;
    m_diff_mix_ok  = false;

    return true;
  }

  //================================================================================================
  // Returns the mixture viscosity of the solution
  /*
   * The viscosity is computed using the general mixture rules
   * specified in the variable compositionDepType_.
   * 
   * Solvent-only:
   *    \f[
   *         \mu = \mu_0
   *    \f]
   * Mixture-average:
   *    \f[
   *         \mu = \sum_k {\mu_k X_k}
   *    \f]
   *  
   * Here \f$ \mu_k \f$ is the viscosity of pure species \e k.
   *
   * @see updateViscosity_T();
   */ 
  doublereal SimpleTransport::viscosity() {
        
    update_T();
    update_C();

    if (m_visc_mix_ok) return m_viscmix;
  
    // update m_viscSpecies[] if necessary
    if (!m_visc_temp_ok) {
      updateViscosity_T();
    }

    if (compositionDepType_ == 0) {
      m_viscmix = m_viscSpecies[0];
    } else if (compositionDepType_ == 1) {
      m_viscmix = 0.0;
      for (size_t k = 0; k < m_nsp; k++) {
	m_viscmix += m_viscSpecies[k] * m_molefracs[k];
      }
    }
    m_visc_mix_ok = true;
    return m_viscmix;
  }
  //================================================================================================
  void SimpleTransport::getSpeciesViscosities(doublereal* visc) { 
    update_T();
    if (!m_visc_temp_ok) {
      updateViscosity_T();
    }
    copy(m_viscSpecies.begin(), m_viscSpecies.end(), visc); 
  }
  //================================================================================================
  void SimpleTransport::getBinaryDiffCoeffs(size_t ld, doublereal* d) {
    double bdiff;
    update_T();

    // if necessary, evaluate the species diffusion coefficents
    // from the polynomial fits
    if (!m_diff_temp_ok) updateDiff_T();
 
    for (size_t i = 0; i < m_nsp; i++) {
      for (size_t j = 0; j < m_nsp; j++) {
        bdiff = 0.5 * (m_diffSpecies[i] + m_diffSpecies[j]);
	d[i*m_nsp+j] = bdiff;
      }
    }
  }
  //================================================================================================
  //       Get the electrical Mobilities (m^2/V/s).
  /*
   *   This function returns the mobilities. In some formulations
   *   this is equal to the normal mobility multiplied by faraday's constant.
   *
   *   Frequently, but not always, the mobility is calculated from the
   *   diffusion coefficient using the Einstein relation
   *
   *     \f[
   *          \mu^e_k = \frac{F D_k}{R T}
   *     \f]
   *
   * @param mobil_e  Returns the mobilities of
   *               the species in array \c mobil_e. The array must be
   *               dimensioned at least as large as the number of species.
   */
  void SimpleTransport::getMobilities(doublereal* const mobil) {
    getMixDiffCoeffs(DATA_PTR(m_spwork));
    doublereal c1 = ElectronCharge / (Boltzmann * m_temp);
    for (size_t k = 0; k < m_nsp; k++) {
      mobil[k] = c1 * m_spwork[k];
    }
  } 
  //================================================================================================
  //        Get the fluid mobilities (s kmol/kg).
  /*
   *   This function returns the fluid mobilities. Usually, you have
   *   to multiply Faraday's constant into the resulting expression
   *   to general a species flux expression.
   *
   *   Frequently, but not always, the mobility is calculated from the
   *   diffusion coefficient using the Einstein relation
   *
   *     \f[ 
   *          \mu^f_k = \frac{D_k}{R T}
   *     \f]
   *
   *
   * @param mobil_f  Returns the mobilities of
   *               the species in array \c mobil. The array must be
   *               dimensioned at least as large as the number of species.
   */
   void  SimpleTransport::getFluidMobilities(doublereal* const mobil_f) {
    getMixDiffCoeffs(DATA_PTR(m_spwork));
    doublereal c1 = 1.0 / (GasConstant * m_temp);
    for (size_t k = 0; k < m_nsp; k++) {
      mobil_f[k] = c1 * m_spwork[k];
    }
  }
  //================================================================================================
  void SimpleTransport::set_Grad_V(const doublereal* const grad_V) {
    doMigration_ = false;
    for (size_t a = 0; a < m_nDim; a++) {
      m_Grad_V[a] = grad_V[a];
      if (fabs(grad_V[a]) > 1.0E-13) doMigration_ = true;
    }
  }
  //================================================================================================
  void SimpleTransport::set_Grad_T(const doublereal* const grad_T) {
    for (size_t a = 0; a < m_nDim; a++) {
      m_Grad_T[a] = grad_T[a];
    }
  }
  //================================================================================================
  void SimpleTransport::set_Grad_X(const doublereal* const grad_X) {
    size_t itop = m_nDim * m_nsp;
    for (size_t i = 0; i < itop; i++) {
      m_Grad_X[i] = grad_X[i];
    }
  }
  //================================================================================================
  // Returns the mixture thermal conductivity of the solution
  /*
   * The thermal is computed using the general mixture rules
   * specified in the variable compositionDepType_.
   * 
   * Solvent-only:
   *    \f[
   *         \lambda = \lambda_0
   *    \f]
   * Mixture-average:
   *    \f[
   *         \lambda = \sum_k {\lambda_k X_k}
   *    \f]
   *  
   * Here \f$ \lambda_k \f$ is the thermal conductivity of pure species \e k.
   *
   * @see updateCond_T();
   */ 
  doublereal SimpleTransport::thermalConductivity() {
    update_T();
    update_C();
    if (!m_cond_temp_ok) {
      updateCond_T();
    } 
    if (!m_cond_mix_ok) {
      if (compositionDepType_ == 0) {
	m_lambda = m_condSpecies[0];
      } else if (compositionDepType_ == 1) {
	m_lambda = 0.0;
	for (size_t k = 0; k < m_nsp; k++) {
	  m_lambda += m_condSpecies[k] * m_molefracs[k];
	}
      }
      m_cond_mix_ok = true;
    }
    return m_lambda;
  }
 //================================================================================================

  /*
   * Thermal diffusion is not considered in this mixture-averaged
   * model. To include thermal diffusion, use transport manager
   * MultiTransport instead. This methods fills out array dt with
   * zeros.
   */
  void SimpleTransport::getThermalDiffCoeffs(doublereal* const dt) {
    for (size_t k = 0; k < m_nsp; k++) {
      dt[k] = 0.0;
    }
  }

  //====================================================================================================================
  //! Get the species diffusive velocities wrt to the averaged velocity, 
  //! given the gradients in mole fraction and temperature
  /*!
   * The average velocity can be computed on a mole-weighted 
   * or mass-weighted basis, or the diffusion velocities may 
   * be specified as relative to a specific species (i.e. a 
   * solvent) all according to the velocityBasis input parameter.
   *
   *  Units for the returned velocities are m s-1.
   * 
   *  @param ndim Number of dimensions in the flux expressions
   *  @param grad_T Gradient of the temperature
   *                 (length = ndim)
   * @param ldx  Leading dimension of the grad_X array 
   *              (usually equal to m_nsp but not always)
   * @param grad_X Gradients of the mole fraction
   *             Flat vector with the m_nsp in the inner loop.
   *             length = ldx * ndim
   * @param ldf  Leading dimension of the fluxes array 
   *              (usually equal to m_nsp but not always)
   * @param Vdiff  Output of the diffusive velocities.
   *             Flat vector with the m_nsp in the inner loop.
   *             length = ldx * ndim
   */
  void SimpleTransport::getSpeciesVdiff(int ndim,
					const doublereal* grad_T,
					int ldx,
					const doublereal* grad_X,
					int ldf,
					doublereal* Vdiff) {
    set_Grad_T(grad_T);
    set_Grad_X(grad_X);
    const doublereal* y  = m_thermo->massFractions();
    const doublereal rho = m_thermo->density();

    getSpeciesFluxesExt(m_nsp, DATA_PTR(Vdiff));

    for (int n = 0; n < m_nDim; n++) {
      for (int k = 0; k < m_nsp; k++) {
	if (y[k] > 1.0E-200) {
	  Vdiff[n * m_nsp + k] *=  1.0 / (rho * y[k]);
	} else {
	  Vdiff[n * m_nsp + k] = 0.0;
	}
      }
    }
  }
  //================================================================================================
  // Get the species diffusive velocities wrt to the averaged velocity, 
  // given the gradients in mole fraction, temperature and electrostatic potential.
  /*
   * The average velocity can be computed on a mole-weighted 
   * or mass-weighted basis, or the diffusion velocities may 
   * be specified as relative to a specific species (i.e. a 
   * solvent) all according to the velocityBasis input parameter.
   *
   *  Units for the returned velocities are m s-1.
   * 
   *  @param ndim       Number of dimensions in the flux expressions
   *  @param grad_T     Gradient of the temperature
   *                       (length = ndim)
   * @param ldx         Leading dimension of the grad_X array 
   *                       (usually equal to m_nsp but not always)
   * @param grad_X      Gradients of the mole fraction
   *                    Flat vector with the m_nsp in the inner loop.
   *                       length = ldx * ndim
   * @param ldf         Leading dimension of the fluxes array 
   *                        (usually equal to m_nsp but not always)
   * @param grad_Phi   Gradients of the electrostatic potential
   *                        (length = ndim)
   * @param Vdiff      Output of the species diffusion velocities
   *                   Flat vector with the m_nsp in the inner loop.
   *                     length = ldx * ndim
   */
<<<<<<< HEAD
  void SimpleTransport::getSpeciesVdiffES(int ndim, const doublereal* grad_T,
					  int ldx,  const doublereal* grad_X,
					  int ldf,  const doublereal* grad_Phi,
					  doublereal* Vdiff) {
    set_Grad_T(grad_T);
    set_Grad_X(grad_X);
    set_Grad_V(grad_Phi);
    const doublereal* y  = m_thermo->massFractions();
    const doublereal rho = m_thermo->density();

    getSpeciesFluxesExt(m_nsp, DATA_PTR(Vdiff));

    for (int n = 0; n < m_nDim; n++) {
      for (int k = 0; k < m_nsp; k++) {
	if (y[k] > 1.0E-200) {
	  Vdiff[n * m_nsp + k] *=  1.0 / (rho * y[k]);
	} else {
	  Vdiff[n * m_nsp + k] = 0.0;
	}
      }
    }
  }
  //================================================================================================
  //   Get the species diffusive mass fluxes wrt to the specified solution averaged velocity, 
  //   given the gradients in mole fraction and temperature
  /*
   *  units = kg/m2/s
   *
   *  The diffusive mass flux of species \e k is computed from the following
   *  formula
   *  
   *  Usually the specified solution average velocity is the mass averaged velocity.
   *  This is changed in some subclasses, however.
   * 
   *    \f[
   *         j_k = - \rho M_k D_k \nabla X_k - Y_k V_c
   *    \f]
   *
   *    where V_c is the correction velocity
   *
   *    \f[
   *         V_c =  - \sum_j {\rho M_j D_j \nabla X_j}
   *    \f]
   *
   *
   * @param ndim     The number of spatial dimensions (1, 2, or 3).
   * @param grad_T   The temperature gradient (ignored in this model).
   * @param ldx      Leading dimension of the grad_X array.
   * @param grad_X   Gradient of the mole fractions(length nsp * num dimensions);
   * @param ldf      Leading dimension of the fluxes array.         
   * @param fluxes   Output fluxes of species. 
   */
  void SimpleTransport::getSpeciesFluxes(int ndim,  const doublereal * const grad_T, 
					 int ldx, const doublereal * const grad_X, 
					 int ldf, doublereal * const fluxes) {
=======
  void SimpleTransport::getSpeciesFluxes(size_t ndim,
					 const doublereal* grad_T, 
					 int ldx, const doublereal* grad_X, 
					 int ldf, doublereal* fluxes) {
>>>>>>> 8f5c6f4d
    set_Grad_T(grad_T);
    set_Grad_X(grad_X);
    getSpeciesFluxesExt(ldf, fluxes);
  }
  //================================================================================================
  //  Return the species diffusive mass fluxes wrt to
  //  the mass averaged velocity.
  /*
   *
   *  units = kg/m2/s
   *
   * Internally, gradients in the in mole fraction, temperature
   * and electrostatic potential contribute to the diffusive flux
   *  
   *
   * The diffusive mass flux of species \e k is computed from the following 
   * formula
   *
   *    \f[
   *         j_k = - M_k z_k u^f_k F c_k \nabla \Psi  - c M_k D_k \nabla X_k  - Y_k V_c
   *    \f]
   *
   *    where V_c is the correction velocity
   *
   *    \f[
   *         V_c =  - \sum_j {M_k z_k u^f_k F c_k \nabla \Psi + c M_j D_j \nabla X_j}
   *    \f]
   *
   *  @param ldf     stride of the fluxes array. Must be equal to
   *                 or greater than the number of species.
   *  @param fluxes  Vector of calculated fluxes
   */
  void SimpleTransport::getSpeciesFluxesExt(size_t ldf, doublereal* fluxes) {
    AssertThrow(ldf >= m_nsp ,"SimpleTransport::getSpeciesFluxesExt: Stride must be greater than m_nsp");
    update_T();
    update_C();

    getMixDiffCoeffs(DATA_PTR(m_spwork));

    const array_fp& mw = m_thermo->molecularWeights();
    const doublereal* y  = m_thermo->massFractions();
 
    doublereal concTotal = m_thermo->molarDensity();
 
    // Unroll wrt ndim
    
    
    if (doMigration_) {
      double FRT =  ElectronCharge / (Boltzmann * m_temp);
<<<<<<< HEAD
      for (n = 0; n < m_nDim; n++) {
	rhoVc[n] = 0.0;
	for (k = 0; k < m_nsp; k++) {
	  fluxes[n*ldf + k] = - concTotal * mw[k] * m_spwork[k] *
=======
      for (size_t n = 0; n < m_nDim; n++) {
	for (size_t k = 0; k < m_nsp; k++) {
	  fluxes[n*ldf + k] = -conc * mw[k] * m_spwork[k] *
>>>>>>> 8f5c6f4d
	    ( m_Grad_X[n*m_nsp + k] + FRT * m_molefracs[k] * m_chargeSpecies[k] * m_Grad_V[n]);
	  rhoVc[n] += fluxes[n*ldf + k];
	}
      }
    } else {
<<<<<<< HEAD
      for (n = 0; n < m_nDim; n++) {
	rhoVc[n] = 0.0;
	for (k = 0; k < m_nsp; k++) {
	  fluxes[n*ldf + k] = - concTotal * mw[k] * m_spwork[k] * m_Grad_X[n*m_nsp + k];
	  rhoVc[n] += fluxes[n*ldf + k];
	}
      }
    }

    if (m_velocityBasis == VB_MASSAVG) {
      for (n = 0; n < m_nDim; n++) {
	rhoVc[n] = 0.0;
	for (k = 0; k < m_nsp; k++) {
	  rhoVc[n] += fluxes[n*ldf + k];
	}
      }
      for (n = 0; n < m_nDim; n++) {
	for (k = 0; k < m_nsp; k++) {
	  fluxes[n*ldf + k] -= y[k] * rhoVc[n];
	}
      }
    } else if (m_velocityBasis == VB_MOLEAVG) {
      for (n = 0; n < m_nDim; n++) {
	rhoVc[n] = 0.0;
	for (k = 0; k < m_nsp; k++) {
	  rhoVc[n] += fluxes[n*ldf + k] / mw[k];
	}
      }
      for (n = 0; n < m_nDim; n++) {
	for (k = 0; k < m_nsp; k++) {
	  fluxes[n*ldf + k] -= m_molefracs[k] * rhoVc[n] * mw[k];
	}
      }
    } else if (m_velocityBasis >= 0) {
      for (n = 0; n < m_nDim; n++) {
	rhoVc[n] = - fluxes[n*ldf + m_velocityBasis] / mw[m_velocityBasis];
	for (k = 0; k < m_nsp; k++) {
	  rhoVc[n] += fluxes[n*ldf + k] / mw[k];
	}
      }
      for (n = 0; n < m_nDim; n++) {
	for (k = 0; k < m_nsp; k++) {
	  fluxes[n*ldf + k] -= m_molefracs[k] * rhoVc[n] * mw[k];
	}
	fluxes[n*ldf + m_velocityBasis] = 0.0;
=======
      for (size_t n = 0; n < m_nDim; n++) {
	for (size_t k = 0; k < m_nsp; k++) {
	  fluxes[n*ldf + k] = -conc * mw[k] * m_spwork[k] * m_Grad_X[n*m_nsp + k];
	  sum[n] += fluxes[n*ldf + k];
	}
      }
    }

    // add correction flux to enforce sum to zero
    for (size_t n = 0; n < m_nDim; n++) {
      for (size_t k = 0; k < m_nsp; k++) {
	fluxes[n*ldf + k] -= y[k]*sum[n];
>>>>>>> 8f5c6f4d
      }

    } else {
      throw CanteraError("SimpleTransport::getSpeciesFluxesExt()",
			 "unknown velocity basis");
    }
  }
  //================================================================================================
  // Mixture-averaged diffusion coefficients [m^2/s]. 
  /*
   *  Returns the simple diffusion coefficients input into the model. Nothing fancy here.
   */
  void SimpleTransport::getMixDiffCoeffs(doublereal* const d) {
    update_T();
    update_C();
    // update the binary diffusion coefficients if necessary
    if (!m_diff_temp_ok) {
      updateDiff_T();
    }  
    for (size_t k = 0; k < m_nsp; k++) {
      d[k] = m_diffSpecies[k];
    }
  }
  //================================================================================================
           
  // Handles the effects of changes in the mixture concentration
  /*
   *   This is called for every interface call to check whether
   *   the concentrations have changed. Concentrations change
   *   whenever the pressure or the mole fraction has changed.
   *   If it has changed, the recalculations should be done.
   *
   *   Note this should be a lightweight function since it's
   *   part of all of the interfaces.
   *
   *   @internal
   */ 
  bool SimpleTransport::update_C() {
    // If the pressure has changed then the concentrations 
    // have changed.
    doublereal pres = m_thermo->pressure();
    bool qReturn = true;
    if (pres != m_press) {
      qReturn = false;
      m_press = pres;
    } 
    int iStateNew = m_thermo->stateMFNumber();
    if (iStateNew != m_iStateMF) {
      qReturn = false;
      m_thermo->getMoleFractions(DATA_PTR(m_molefracs));
      m_thermo->getConcentrations(DATA_PTR(m_concentrations));
      concTot_ = 0.0;
      for (size_t k = 0; k < m_nsp; k++) {
	m_molefracs[k] = fmaxx(0.0, m_molefracs[k]);
	concTot_ += m_concentrations[k];
      }
      dens_ = m_thermo->density();
      meanMolecularWeight_ =  m_thermo->meanMolecularWeight();
    }
    if (qReturn) {
      return false;
    }

  
    // Mixture stuff needs to be evaluated
    m_visc_mix_ok = false;
    m_diff_mix_ok = false;
    m_cond_mix_ok = false;

    return true;
  }

  //================================================================================================
  /**
   * Update the temperature-dependent parts of the mixture-averaged 
   * thermal conductivity. 
   */
  void SimpleTransport::updateCond_T() {
<<<<<<< HEAD
    if (compositionDepType_ == 0) {
      m_condSpecies[0] = m_coeffLambda_Ns[0]->getSpeciesTransProp();
    } else {
      for (int k = 0; k < m_nsp; k++) {
	m_condSpecies[k] = m_coeffLambda_Ns[k]->getSpeciesTransProp();
=======
    if (tempDepType_ == 0) {
      for (size_t k = 0; k < m_nsp; k++) {
	Coeff_T_ &coeff = m_coeffLambda_Ns[k];
	m_condSpecies[k] = coeff[0];
      }
    } else if (tempDepType_ == 1) {
      for (size_t k = 0; k < m_nsp; k++) {
	Coeff_T_ &coeff = m_coeffLambda_Ns[k];
	m_condSpecies[k] = coeff[0] * pow(m_temp,coeff[1]) * exp(-coeff[2]/m_temp);
>>>>>>> 8f5c6f4d
      }
    }
    m_cond_temp_ok = true;
    m_cond_mix_ok = false;
  }
  //================================================================================================
  /**
   * Update the species diffusion coefficients.
   */
  void SimpleTransport::updateDiff_T() {
    if (useHydroRadius_) {
      double visc = viscosity();
      double RT = GasConstant * m_temp;
<<<<<<< HEAD
      for (k = 0; k < m_nsp; k++) {
	double rad = m_coeffHydroRadius_Ns[k]->getSpeciesTransProp() ;
	m_diffSpecies[k] = RT / (6.0 * Pi * visc * rad);
      }
    } else {
      for (k = 0; k < m_nsp; k++) {
	m_diffSpecies[k] = m_coeffDiff_Ns[k]->getSpeciesTransProp();
=======
      for (size_t k = 0; k < m_nsp; k++) {
        Coeff_T_ &coeff = m_coeffHydroRadius_Ns[k];
	double rad = coeff[0];
	m_diffSpecies[k] = RT / (6.0 * Pi * visc * rad);
      }
    } else {
      if (tempDepType_ == 0) {
	for (size_t k = 0; k < m_nsp; k++) {
	  Coeff_T_ &coeff = m_coeffDiff_Ns[k];
	  m_diffSpecies[k] = coeff[0];
	}
      } else if (tempDepType_ == 1) {
	for (size_t k = 0; k < m_nsp; k++) {
	  Coeff_T_ &coeff = m_coeffDiff_Ns[k];
	  m_diffSpecies[k] = coeff[0] * pow(m_temp,coeff[1]) * exp(-coeff[2]/m_temp);
	}
>>>>>>> 8f5c6f4d
      }
    }
    m_diff_temp_ok = true;
    m_diff_mix_ok = false;
  }
  //================================================================================================
  /**
   * Update the pure-species viscosities.
   */
  void SimpleTransport::updateViscosities_C() {

  }
  //================================================================================================
  /**
   * Update the temperature-dependent viscosity terms.
   * Updates the array of pure species viscosities, and the 
   * weighting functions in the viscosity mixture rule.
   * The flag m_visc_ok is set to true.
   */
  void SimpleTransport::updateViscosity_T() {
<<<<<<< HEAD
    if (compositionDepType_ == 0) {
      m_viscSpecies[0] = m_coeffVisc_Ns[0]->getSpeciesTransProp();
    } else {
      for (int k = 0; k < m_nsp; k++) {
	m_viscSpecies[k] = m_coeffVisc_Ns[k]->getSpeciesTransProp();
=======
    if (tempDepType_ == 0) {
      for (size_t k = 0; k < m_nsp; k++) {
	Coeff_T_ &coeff = m_coeffVisc_Ns[k];
	m_viscSpecies[k] = coeff[0];
      }
    } else if (tempDepType_ == 1) {
      for (size_t k = 0; k < m_nsp; k++) {
	Coeff_T_ &coeff = m_coeffVisc_Ns[k];
	m_viscSpecies[k] = coeff[0] * pow(m_temp,coeff[1]) * exp(-coeff[2]/m_temp);
>>>>>>> 8f5c6f4d
      }
    }
    m_visc_temp_ok = true;
    m_visc_mix_ok = false;
  }
  //=================================================================================================
  bool SimpleTransport::update_T()
  {
    doublereal t = m_thermo->temperature();
    if (t == m_temp) return false;
    if (t < 0.0) {
      throw CanteraError("SimpleTransport::update_T",
                         "negative temperature "+fp2str(t));
    }

    // Compute various functions of temperature
    m_temp = t;
  
    // temperature has changed, so polynomial temperature
    // interpolations will need to be reevaluated.
    // Set all of these flags to false
    m_visc_mix_ok = false;
    m_visc_temp_ok  = false;

    m_cond_temp_ok = false;
    m_cond_mix_ok = false;

    m_diff_mix_ok = false;
    m_diff_temp_ok = false;

    return true;
  }
  //================================================================================================
  /*
   * Throw an exception if this method is invoked. 
   * This probably indicates something is not yet implemented.
   */
  doublereal SimpleTransport::err(std::string msg) const {
    throw CanteraError("SimpleTransport Class",
		       "\n\n\n**** Method "+ msg +" not implemented in model "
		       + int2str(model()) + " ****\n"
		       "(Did you forget to specify a transport model?)\n\n\n");
      
    return 0.0;
  }
  //===================================================================================================================

}
//======================================================================================================================<|MERGE_RESOLUTION|>--- conflicted
+++ resolved
@@ -2,14 +2,6 @@
  *  @file SimpleTransport.cpp
  *  Simple mostly constant transport properties
  */
-<<<<<<< HEAD
-/* 
- * $Revision$
- * $Date$
- */
-
-=======
->>>>>>> 8f5c6f4d
 #include "ThermoPhase.h"
 #include "SimpleTransport.h"
 
@@ -673,7 +665,6 @@
    *                   Flat vector with the m_nsp in the inner loop.
    *                     length = ldx * ndim
    */
-<<<<<<< HEAD
   void SimpleTransport::getSpeciesVdiffES(int ndim, const doublereal* grad_T,
 					  int ldx,  const doublereal* grad_X,
 					  int ldf,  const doublereal* grad_Phi,
@@ -726,15 +717,9 @@
    * @param ldf      Leading dimension of the fluxes array.         
    * @param fluxes   Output fluxes of species. 
    */
-  void SimpleTransport::getSpeciesFluxes(int ndim,  const doublereal * const grad_T, 
+  void SimpleTransport::getSpeciesFluxes(size_t ndim,  const doublereal * const grad_T, 
 					 int ldx, const doublereal * const grad_X, 
 					 int ldf, doublereal * const fluxes) {
-=======
-  void SimpleTransport::getSpeciesFluxes(size_t ndim,
-					 const doublereal* grad_T, 
-					 int ldx, const doublereal* grad_X, 
-					 int ldf, doublereal* fluxes) {
->>>>>>> 8f5c6f4d
     set_Grad_T(grad_T);
     set_Grad_X(grad_X);
     getSpeciesFluxesExt(ldf, fluxes);
@@ -784,47 +769,52 @@
     
     if (doMigration_) {
       double FRT =  ElectronCharge / (Boltzmann * m_temp);
-<<<<<<< HEAD
-      for (n = 0; n < m_nDim; n++) {
+      for (size_t n = 0; n < m_nDim; n++) {
 	rhoVc[n] = 0.0;
-	for (k = 0; k < m_nsp; k++) {
+	for (size_t k = 0; k < m_nsp; k++) {
 	  fluxes[n*ldf + k] = - concTotal * mw[k] * m_spwork[k] *
-=======
+	    ( m_Grad_X[n*m_nsp + k] + FRT * m_molefracs[k] * m_chargeSpecies[k] * m_Grad_V[n]);
+	  rhoVc[n] += fluxes[n*ldf + k];
+	}
+      }
+    } else {
+      for (size_t n = 0; n < m_nDim; n++) {
+	rhoVc[n] = 0.0;
+	for (size_t k = 0; k < m_nsp; k++) {
+	  fluxes[n*ldf + k] = - concTotal * mw[k] * m_spwork[k] * m_Grad_X[n*m_nsp + k];
+	  rhoVc[n] += fluxes[n*ldf + k];
+	}
+      }
+    }
+
+    if (m_velocityBasis == VB_MASSAVG) {
+      for (size_t n = 0; n < m_nDim; n++) {
+	rhoVc[n] = 0.0;
+	for (size_t k = 0; k < m_nsp; k++) {
+	  rhoVc[n] += fluxes[n*ldf + k];
+	}
+      }
       for (size_t n = 0; n < m_nDim; n++) {
 	for (size_t k = 0; k < m_nsp; k++) {
-	  fluxes[n*ldf + k] = -conc * mw[k] * m_spwork[k] *
->>>>>>> 8f5c6f4d
-	    ( m_Grad_X[n*m_nsp + k] + FRT * m_molefracs[k] * m_chargeSpecies[k] * m_Grad_V[n]);
-	  rhoVc[n] += fluxes[n*ldf + k];
-	}
-      }
-    } else {
-<<<<<<< HEAD
-      for (n = 0; n < m_nDim; n++) {
+	  fluxes[n*ldf + k] -= y[k] * rhoVc[n];
+	}
+      }
+    } else if (m_velocityBasis == VB_MOLEAVG) {
+      for (size_t n = 0; n < m_nDim; n++) {
 	rhoVc[n] = 0.0;
-	for (k = 0; k < m_nsp; k++) {
-	  fluxes[n*ldf + k] = - concTotal * mw[k] * m_spwork[k] * m_Grad_X[n*m_nsp + k];
-	  rhoVc[n] += fluxes[n*ldf + k];
-	}
-      }
-    }
-
-    if (m_velocityBasis == VB_MASSAVG) {
-      for (n = 0; n < m_nDim; n++) {
-	rhoVc[n] = 0.0;
-	for (k = 0; k < m_nsp; k++) {
-	  rhoVc[n] += fluxes[n*ldf + k];
-	}
-      }
-      for (n = 0; n < m_nDim; n++) {
-	for (k = 0; k < m_nsp; k++) {
-	  fluxes[n*ldf + k] -= y[k] * rhoVc[n];
-	}
-      }
-    } else if (m_velocityBasis == VB_MOLEAVG) {
-      for (n = 0; n < m_nDim; n++) {
-	rhoVc[n] = 0.0;
-	for (k = 0; k < m_nsp; k++) {
+	for (size_t k = 0; k < m_nsp; k++) {
+	  rhoVc[n] += fluxes[n*ldf + k] / mw[k];
+	}
+      }
+      for (size_t n = 0; n < m_nDim; n++) {
+	for (size_t k = 0; k < m_nsp; k++) {
+	  fluxes[n*ldf + k] -= m_molefracs[k] * rhoVc[n] * mw[k];
+	}
+      }
+    } else if (m_velocityBasis >= 0) {
+      for (size_t n = 0; n < m_nDim; n++) {
+	rhoVc[n] = - fluxes[n*ldf + m_velocityBasis] / mw[m_velocityBasis];
+	for (size_t k = 0; k < m_nsp; k++) {
 	  rhoVc[n] += fluxes[n*ldf + k] / mw[k];
 	}
       }
@@ -832,33 +822,7 @@
 	for (k = 0; k < m_nsp; k++) {
 	  fluxes[n*ldf + k] -= m_molefracs[k] * rhoVc[n] * mw[k];
 	}
-      }
-    } else if (m_velocityBasis >= 0) {
-      for (n = 0; n < m_nDim; n++) {
-	rhoVc[n] = - fluxes[n*ldf + m_velocityBasis] / mw[m_velocityBasis];
-	for (k = 0; k < m_nsp; k++) {
-	  rhoVc[n] += fluxes[n*ldf + k] / mw[k];
-	}
-      }
-      for (n = 0; n < m_nDim; n++) {
-	for (k = 0; k < m_nsp; k++) {
-	  fluxes[n*ldf + k] -= m_molefracs[k] * rhoVc[n] * mw[k];
-	}
 	fluxes[n*ldf + m_velocityBasis] = 0.0;
-=======
-      for (size_t n = 0; n < m_nDim; n++) {
-	for (size_t k = 0; k < m_nsp; k++) {
-	  fluxes[n*ldf + k] = -conc * mw[k] * m_spwork[k] * m_Grad_X[n*m_nsp + k];
-	  sum[n] += fluxes[n*ldf + k];
-	}
-      }
-    }
-
-    // add correction flux to enforce sum to zero
-    for (size_t n = 0; n < m_nDim; n++) {
-      for (size_t k = 0; k < m_nsp; k++) {
-	fluxes[n*ldf + k] -= y[k]*sum[n];
->>>>>>> 8f5c6f4d
       }
 
     } else {
@@ -937,23 +901,11 @@
    * thermal conductivity. 
    */
   void SimpleTransport::updateCond_T() {
-<<<<<<< HEAD
     if (compositionDepType_ == 0) {
       m_condSpecies[0] = m_coeffLambda_Ns[0]->getSpeciesTransProp();
     } else {
-      for (int k = 0; k < m_nsp; k++) {
+      for (size_t k = 0; k < m_nsp; k++) {
 	m_condSpecies[k] = m_coeffLambda_Ns[k]->getSpeciesTransProp();
-=======
-    if (tempDepType_ == 0) {
-      for (size_t k = 0; k < m_nsp; k++) {
-	Coeff_T_ &coeff = m_coeffLambda_Ns[k];
-	m_condSpecies[k] = coeff[0];
-      }
-    } else if (tempDepType_ == 1) {
-      for (size_t k = 0; k < m_nsp; k++) {
-	Coeff_T_ &coeff = m_coeffLambda_Ns[k];
-	m_condSpecies[k] = coeff[0] * pow(m_temp,coeff[1]) * exp(-coeff[2]/m_temp);
->>>>>>> 8f5c6f4d
       }
     }
     m_cond_temp_ok = true;
@@ -967,32 +919,13 @@
     if (useHydroRadius_) {
       double visc = viscosity();
       double RT = GasConstant * m_temp;
-<<<<<<< HEAD
-      for (k = 0; k < m_nsp; k++) {
+      for (size_t k = 0; k < m_nsp; k++) {
 	double rad = m_coeffHydroRadius_Ns[k]->getSpeciesTransProp() ;
 	m_diffSpecies[k] = RT / (6.0 * Pi * visc * rad);
       }
     } else {
-      for (k = 0; k < m_nsp; k++) {
+      for (size_t k = 0; k < m_nsp; k++) {
 	m_diffSpecies[k] = m_coeffDiff_Ns[k]->getSpeciesTransProp();
-=======
-      for (size_t k = 0; k < m_nsp; k++) {
-        Coeff_T_ &coeff = m_coeffHydroRadius_Ns[k];
-	double rad = coeff[0];
-	m_diffSpecies[k] = RT / (6.0 * Pi * visc * rad);
-      }
-    } else {
-      if (tempDepType_ == 0) {
-	for (size_t k = 0; k < m_nsp; k++) {
-	  Coeff_T_ &coeff = m_coeffDiff_Ns[k];
-	  m_diffSpecies[k] = coeff[0];
-	}
-      } else if (tempDepType_ == 1) {
-	for (size_t k = 0; k < m_nsp; k++) {
-	  Coeff_T_ &coeff = m_coeffDiff_Ns[k];
-	  m_diffSpecies[k] = coeff[0] * pow(m_temp,coeff[1]) * exp(-coeff[2]/m_temp);
-	}
->>>>>>> 8f5c6f4d
       }
     }
     m_diff_temp_ok = true;
@@ -1013,23 +946,11 @@
    * The flag m_visc_ok is set to true.
    */
   void SimpleTransport::updateViscosity_T() {
-<<<<<<< HEAD
     if (compositionDepType_ == 0) {
       m_viscSpecies[0] = m_coeffVisc_Ns[0]->getSpeciesTransProp();
     } else {
-      for (int k = 0; k < m_nsp; k++) {
+      for (size_t k = 0; k < m_nsp; k++) {
 	m_viscSpecies[k] = m_coeffVisc_Ns[k]->getSpeciesTransProp();
-=======
-    if (tempDepType_ == 0) {
-      for (size_t k = 0; k < m_nsp; k++) {
-	Coeff_T_ &coeff = m_coeffVisc_Ns[k];
-	m_viscSpecies[k] = coeff[0];
-      }
-    } else if (tempDepType_ == 1) {
-      for (size_t k = 0; k < m_nsp; k++) {
-	Coeff_T_ &coeff = m_coeffVisc_Ns[k];
-	m_viscSpecies[k] = coeff[0] * pow(m_temp,coeff[1]) * exp(-coeff[2]/m_temp);
->>>>>>> 8f5c6f4d
       }
     }
     m_visc_temp_ok = true;
